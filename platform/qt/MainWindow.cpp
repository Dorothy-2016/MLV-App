/*!
 * \file MainWindow.cpp
 * \author masc4ii
 * \copyright 2017
 * \brief The main window
 */

#include "MainWindow.h"
#include "ui_MainWindow.h"
#include "math.h"

#include <QMessageBox>
#include <QThread>
#include <QTime>
#include <QSettings>
#include <QDesktopWidget>
#include <QScrollBar>
#include <QScreen>
#include <QMimeData>
#include <QDir>
#include <QSpacerItem>
#include <QDate>
#include <unistd.h>
#include <math.h>

#ifdef Q_OS_MACX
#include "AvfLibWrapper.h"
#include "MainWindow.h"
#endif

#include "SystemMemory.h"
#include "ExportSettingsDialog.h"
#include "EditSliderValueDialog.h"
#include "DarkStyle.h"
#include "DarkStyleModern.h"
#include "Updater/updaterUI/cupdaterdialog.h"
#include "FcpxmlAssistantDialog.h"
#include "FcpxmlSelectDialog.h"
#include "UserManualDialog.h"
#include "StretchFactors.h"
#include "SingleFrameExportDialog.h"

#define APPNAME "MLV App"
#define VERSION "1.2"
#define GITVERSION "QTv1.2"

#define FACTOR_DS       22.5
#define FACTOR_LS       11.2
#define FACTOR_LIGHTEN  0.6

//Constructor
MainWindow::MainWindow(int &argc, char **argv, QWidget *parent) :
    QMainWindow(parent),
    ui(new Ui::MainWindow)
{
    //Change working directory for C part
    chdir( QCoreApplication::applicationDirPath().toLatin1().data() );

    ui->setupUi(this);
    setAcceptDrops(true);
    qApp->installEventFilter( this );

    //Set bools for draw rules
    m_dontDraw = true;
    m_frameStillDrawing = false;
    m_frameChanged = false;
    m_fileLoaded = false;
    m_fpsOverride = false;
    m_inOpeningProcess = false;
    m_zoomTo100Center = false;
    m_zoomModeChanged = false;
    m_tryToSyncAudio = false;
    m_playbackStopped = false;

#ifdef STDOUT_SILENT
    //QtNetwork: shut up please!
    QLoggingCategory::setFilterRules(QStringLiteral("qt.network.ssl=false"));
#endif

    //Set Render Thread
    m_pRenderThread = new RenderFrameThread();
    m_pRenderThread->start();
    connect( m_pRenderThread, SIGNAL(frameReady()), this, SLOT(drawFrameReady()) );
    while( !m_pRenderThread->isRunning() ) {}

    //Init scripting engine
    m_pScripting = new Scripting( this );
    m_pScripting->scanScripts();

    //Init the GUI
    initGui();

    //Init the lib
    initLib();

    //Setup AudioPlayback
    m_pAudioPlayback = new AudioPlayback( this );

    //Set timers
    m_timerId = startTimer( 40 ); //25fps initially only, is set after import
    m_timerCacheId = startTimer( 1000 ); //1fps

    //Connect Export Handler
    connect( this, SIGNAL(exportReady()), this, SLOT(exportHandler()) );

    //"Open with" for Windows or scripts
    if( argc > 1 )
    {
        QString fileName = QString( "%1" ).arg( argv[1] );

        //Exit if not an MLV file or aborted
        if( QFile(fileName).exists() && fileName.endsWith( ".mlv", Qt::CaseInsensitive ) )
        {
            importNewMlv( fileName );
            //Show last imported file
            if( m_pSessionReceipts.count() ) showFileInEditor( m_pSessionReceipts.count() - 1 );
        }
        else if( QFile(fileName).exists() && fileName.endsWith( ".masxml", Qt::CaseInsensitive ) )
        {
            m_inOpeningProcess = true;
            openSession( fileName );
            //Show last imported file
            if( m_pSessionReceipts.count() ) showFileInEditor( m_pSessionReceipts.count() - 1 );
            m_inOpeningProcess = false;
            m_sessionFileName = fileName;
            selectDebayerAlgorithm();
        }
        else if( QFile(fileName).exists() && fileName.endsWith( ".command", Qt::CaseInsensitive ) )
        {
            if( m_pScripting->installScript( fileName ) )
                QMessageBox::information( this, APPNAME, tr( "Installation of script %1 successful." ).arg( QFileInfo( fileName ).fileName() ) );
        }
    }

    //Update check, if autocheck enabled, once a day
    QSettings set( QSettings::UserScope, "magiclantern.MLVApp", "MLVApp" );
    QString date = set.value( "lastUpdateCheck", QString( "" ) ).toString();
    if( ui->actionAutoCheckForUpdates->isChecked() && date != QDate::currentDate().toString() )
    {
        m_pUpdateCheck = new CUpdater( this, QString( "https://github.com/ilia3101/MLV-App" ), GITVERSION );
        connect( m_pUpdateCheck, SIGNAL(updateAvailable(bool)), this, SLOT(updateCheckResponse(bool)) );
        m_pUpdateCheck->checkForUpdates();
    }
}

//Destructor
MainWindow::~MainWindow()
{
    killTimer( m_timerId );
    killTimer( m_timerCacheId );

    //End Render Thread
    m_frameStillDrawing = false;
    disconnect( m_pRenderThread, SIGNAL(frameReady()), this, SLOT(drawFrameReady()) );
    m_pRenderThread->stop();
    while( !m_pRenderThread->isFinished() ) {}
    delete m_pRenderThread;

    //Save settings
    writeSettings();
    delete m_pScripting;
    delete m_pReceiptClipboard;
    delete m_pCopyMask;
    delete m_pAudioPlayback;
    delete m_pAudioWave;
    delete m_pVectorScope;
    delete m_pWaveFormMonitor;
    delete m_pHistogram;
    delete m_pGradientElement;
    delete m_pStatusDialog;
    delete m_pInfoDialog;
    delete ui;
}

//Called from timer and frame ready: initiate drawing next frame
void MainWindow::timerFrameEvent( void )
{
    static QTime lastTime;              //Last Time a picture was rendered
    static int timeDiff = 0;            //TimeDiff between 2 rendered frames in Playback

    if( m_frameStillDrawing )
    {
        //On setup slider priority
        if( !ui->actionPlay->isChecked() )
        {
            return;
        }
        //else fast playback priority -> frame n+1 will be calculated as soon as frame n is ready
        connect( this, SIGNAL(frameReady()), this, SLOT(timerFrameEvent()) );
        return;
    }
    else
    {
        //disconnect the link from above again
        disconnect( this, SIGNAL(frameReady()), this, SLOT(timerFrameEvent()) );
    }
    if( !m_exportQueue.empty() ) return;

    //Time measurement
    QTime nowTime = QTime::currentTime();
    timeDiff = lastTime.msecsTo( nowTime );

    //Playback
    playbackHandling( timeDiff );

    //Give free one core for responsive GUI
    if( m_frameChanged )
    {
        m_countTimeDown = 3; //3 secs
        int cores = QThread::idealThreadCount();
        if( cores > 1 ) cores -= 1; // -1 for the processing
        setMlvCpuCores( m_pMlvObject, cores );
    }

    //Trigger Drawing
    if( m_frameChanged && !m_dontDraw && !m_inOpeningProcess )
    {
        m_frameChanged = false; //first do this, if there are changes between rendering
        drawFrame();
        //Allow interaction while playback
        //qApp->processEvents();

        //fps measurement
        if( timeDiff != 0 ) m_pFpsStatus->setText( tr( "Playback: %1 fps" ).arg( (int)( 1000 / lastTime.msecsTo( nowTime ) ) ) );
        lastTime = nowTime;

        //When playback is off, the timeDiff is set to 0 for DropFrameMode
        if( !ui->actionPlay->isChecked() ) timeDiff = 1000 / getFramerate();
    }
    else
    {
        m_pFpsStatus->setText( tr( "Playback: 0 fps" ) );
        lastTime = QTime::currentTime(); //do that for calculation of timeDiff for DropFrameMode;

    }
}

//Timer
void MainWindow::timerEvent(QTimerEvent *t)
{
    //Main timer
    if( t->timerId() == m_timerId )
    {
        timerFrameEvent();
        return;
    }
    //1sec Timer
    else if( t->timerId() == m_timerCacheId )
    {
        //Caching Status Label
        if( m_fileLoaded && isMlvObjectCaching( m_pMlvObject ) > 0 )
        {
            m_pCachingStatus->setText( tr( "Caching: active" ) );
        }
        else
        {
            m_pCachingStatus->setText( tr( "Caching: idle" ) );
        }

        if( m_fileLoaded )
        {
            //get all cores again
            if( m_countTimeDown == 0 ) setMlvCpuCores( m_pMlvObject, QThread::idealThreadCount() );
            if( m_countTimeDown >= 0 ) m_countTimeDown--;
        }
    }
}

//Window resized -> scale picture
void MainWindow::resizeEvent(QResizeEvent *event)
{
    //If opening files just quit here
    if( m_inOpeningProcess )
    {
        event->accept();
        return;
    }

    //Stop playback if active
    ui->actionPlay->setChecked( false );
    m_pAudioPlayback->stop(); //Stop audio explicitely

    if( m_fileLoaded )
    {
        drawFrame();
        if( ui->checkBoxGradientEnable->isChecked() && ui->groupBoxLinearGradient->isChecked() )
        {
            while( m_frameStillDrawing ) qApp->processEvents();
            m_pGradientElement->redrawGradientElement( m_pScene->width(),
                                                       m_pScene->height(),
                                                       getMlvWidth( m_pMlvObject ),
                                                       getMlvHeight( m_pMlvObject ) );
        }
    }
    event->accept();
}

// Intercept FileOpen events
bool MainWindow::event(QEvent *event)
{
    if (event->type() == QEvent::FileOpen)
    {
        QFileOpenEvent *openEvent = static_cast<QFileOpenEvent *>(event);
        //Exit if not an MLV file or aborted
        QString fileName = openEvent->file();
        if( QFile(fileName).exists() && fileName.endsWith( ".mlv", Qt::CaseInsensitive ) )
        {
            importNewMlv( fileName );
            //Show last imported file
            if( m_pSessionReceipts.count() ) showFileInEditor( m_pSessionReceipts.count() - 1 );
            //Caching is in which state? Set it!
            if( ui->actionCaching->isChecked() ) on_actionCaching_triggered();
        }
        else if( QFile(fileName).exists() && fileName.endsWith( ".masxml", Qt::CaseInsensitive ) )
        {
            m_inOpeningProcess = true;
            openSession( fileName );
            //Show last imported file
            if( m_pSessionReceipts.count() ) showFileInEditor( m_pSessionReceipts.count() - 1 );
            //Caching is in which state? Set it!
            if( ui->actionCaching->isChecked() ) on_actionCaching_triggered();
            m_sessionFileName = fileName;
            m_inOpeningProcess = false;
            selectDebayerAlgorithm();
        }
        else if( QFile(fileName).exists() && fileName.endsWith( ".command", Qt::CaseInsensitive ) )
        {
            if( m_pScripting->installScript( fileName ) )
                QMessageBox::information( this, APPNAME, tr( "Installation of script %1 successful." ).arg( QFileInfo( fileName ).fileName() ) );
        }
        else return false;
    }
    return QMainWindow::event(event);
}

//The dragEnterEvent() function is typically used to inform Qt about the types of data that the widget accepts
void MainWindow::dragEnterEvent(QDragEnterEvent *event)
{
    if (event->mimeData()->hasUrls())
        event->acceptProposedAction();
}

//The dropEvent() is used to unpack dropped data and handle it in way that is suitable for your application.
void MainWindow::dropEvent(QDropEvent *event)
{
    QStringList list;
    if( event->mimeData()->urls().count() > 0 )
    {
        if( event->mimeData()->urls().at(0).path().endsWith( ".MLV", Qt::CaseInsensitive ) )
        {
            for( int i = 0; i < event->mimeData()->urls().count(); i++ )
            {
                list.append( event->mimeData()->urls().at(i).path() );
            }
            openMlvSet( list );
        }
        else if( event->mimeData()->urls().at(0).path().endsWith( ".masxml", Qt::CaseInsensitive ) )
        {
            m_inOpeningProcess = true;
            openSession( event->mimeData()->urls().at(0).path() );
            //Show last imported file
            if( m_pSessionReceipts.count() ) showFileInEditor( m_pSessionReceipts.count() - 1 );
            m_inOpeningProcess = false;
            m_sessionFileName = event->mimeData()->urls().at(0).path();
            selectDebayerAlgorithm();
        }
    }
    event->acceptProposedAction();
}

//Open a couple of MLVs
void MainWindow::openMlvSet( QStringList list )
{
    m_inOpeningProcess = true;
    for( int i = 0; i < list.count(); i++ )
    {
        QString fileName = list.at(i);

        if( i == 0 && QFile(fileName).exists() && fileName.endsWith( ".command", Qt::CaseInsensitive ) )
        {
            if( m_pScripting->installScript( fileName ) )
                QMessageBox::information( this, APPNAME, tr( "Installation of script %1 successful." ).arg( QFileInfo( fileName ).fileName() ) );
            m_inOpeningProcess = false;
            return;
        }

        if( i == 0 && QFile(fileName).exists() && fileName.endsWith( ".masxml", Qt::CaseInsensitive ) )
        {
            openSession( fileName );
        }
        else
        {
            //Exit if not an MLV file or aborted
            if( fileName == QString( "" ) || !fileName.endsWith( ".mlv", Qt::CaseInsensitive ) ) continue;
#ifdef WIN32
            if( fileName.startsWith( "/" ) ) fileName.remove( 0, 1 );
#endif
            importNewMlv( fileName );
        }
    }

    if( m_pSessionReceipts.count() )
    {
        //Show last imported file
        showFileInEditor( m_pSessionReceipts.count() - 1 );
    }

    //Caching is in which state? Set it!
    if( ui->actionCaching->isChecked() ) on_actionCaching_triggered();

    m_inOpeningProcess = false;
    selectDebayerAlgorithm();
}

//App shall close -> hammer method, we shot on the main class... for making the app close and killing everything in background
void MainWindow::closeEvent(QCloseEvent *event)
{
    ui->actionPlay->setChecked( false );
    on_actionPlay_triggered( false );

    //If user wants to be asked
    if( ui->actionAskForSavingOnQuit->isChecked() )
    {
        //Ask before quit
        int ret = QMessageBox::warning( this, APPNAME, tr( "Do you really like to quit MLVApp? Do you like to save the session?" ),
                                        tr( "Cancel" ), tr( "Quit without saving" ), tr( "Save and quit" ) );
        //Aborted
        if( ret == QMessageBox::Escape || ret == 0 )
        {
            event->ignore();
            return;
        }
        //Save and quit
        else if( ret == 2 )
        {
            on_actionSaveSession_triggered();
            //Saving was aborted -> abort quit
            if( m_sessionFileName.count() == 0 )
            {
                event->ignore();
                return;
            }
        }
    }

    qApp->quit();
    event->accept();
}

//Disable WBPicker if picture is left and if mouse is clicked somewhere else
bool MainWindow::eventFilter(QObject *watched, QEvent *event)
{
    Q_UNUSED( watched );
    if( event->type() == QEvent::MouseMove )
    {
        static bool graphicsViewReached = false;
        if( ui->graphicsView->underMouse() ) graphicsViewReached = true;
        if( !ui->graphicsView->underMouse() && graphicsViewReached )
        {
            graphicsViewReached = false;
            ui->toolButtonWb->setChecked( false );
            ui->actionWhiteBalancePicker->setChecked( false );
        }
    }
    else if( event->type() == QEvent::MouseButtonPress )
    {
        if( !ui->graphicsView->underMouse()
         && !ui->toolButtonWb->underMouse()
         && ui->actionWhiteBalancePicker->isChecked() )
        {
            ui->toolButtonWb->setChecked( false );
            ui->actionWhiteBalancePicker->setChecked( false );
        }

    }
    else if( event->type() == QEvent::Resize
          && ( watched == ui->dockWidgetEdit || watched == ui->dockWidgetSession ) )
    {
        /*QResizeEvent *resizeEvent = static_cast<QResizeEvent*>(event);
        qDebug("Dock Resized (New Size) - Width: %d Height: %d",
               resizeEvent->size().width(),
               resizeEvent->size().height());*/
        //setPreviewMode();
        m_frameChanged = true;
    }
    return QWidget::eventFilter(watched, event);
}

//Draw a raw picture to the gui -> start render thread
void MainWindow::drawFrame( void )
{
    m_frameStillDrawing = true;

    //enable low level raw fixes (if wanted)
    if( ui->checkBoxRawFixEnable->isChecked() ) m_pMlvObject->llrawproc->fix_raw = 1;

    //Get frame from library
    if( ui->actionPlay->isChecked() && ui->actionDropFrameMode->isChecked() )
    {
        //If we are in playback, dropmode, we calculated the exact frame to sync the timeline
        m_pRenderThread->renderFrame( m_newPosDropMode );

        //Draw TimeCode
        if( !m_tcModeDuration )
        {
            QPixmap pic = QPixmap::fromImage( m_pTimeCodeImage->getTimeCodeLabel( m_newPosDropMode, getFramerate() ).scaled( 200 * devicePixelRatio(),
                                                                                              30 * devicePixelRatio(),
                                                                                              Qt::IgnoreAspectRatio, Qt::SmoothTransformation) );

            pic.setDevicePixelRatio( devicePixelRatio() );
            m_pTcLabel->setPixmap( pic );
        }
    }
    else
    {
        //Else we render the frame which is selected by the slider
        m_pRenderThread->renderFrame( ui->horizontalSliderPosition->value() );

        //Draw TimeCode
        if( !m_tcModeDuration )
        {
            QPixmap pic = QPixmap::fromImage( m_pTimeCodeImage->getTimeCodeLabel( ui->horizontalSliderPosition->value(), getFramerate() ).scaled( 200 * devicePixelRatio(),
                                                                                              30 * devicePixelRatio(),
                                                                                              Qt::IgnoreAspectRatio, Qt::SmoothTransformation) );
            pic.setDevicePixelRatio( devicePixelRatio() );
            m_pTcLabel->setPixmap( pic );
        }
    }
}

//Import a MLV, complete procedure
void MainWindow::importNewMlv(QString fileName)
{
    //File is already opened? Error!
    if( isFileInSession( fileName ) )
    {
        QMessageBox::information( this, tr( "Import MLV" ), tr( "File %1 already opened in session!" ).arg( fileName ) );
    }
    else
    {
        //Add to SessionList
        addFileToSession( fileName );

        //Open MLV
        if( !openMlvForPreview( fileName ) )
        {
            //Save last file name
            m_lastMlvOpenFileName = fileName;

            on_actionResetReceipt_triggered();

            //Set to "please load when info is there"
            m_pSessionReceipts.last()->setFocusPixels( -1 );
            m_pSessionReceipts.last()->setStretchFactorY( -1 );

            previewPicture( ui->listWidgetSession->count() - 1 );
        }
        else
        {
            //if open error, delete MLV
            deleteFileFromSession();
        }
    }
}

//Short open MLV function, call only for making a preview!
int MainWindow::openMlvForPreview(QString fileName)
{
    int mlvErr = MLV_ERR_NONE;
    char mlvErrMsg[256] = { 0 };
#ifdef Q_OS_UNIX
    mlvObject_t * new_MlvObject = initMlvObjectWithClip( fileName.toUtf8().data(), MLV_OPEN_PREVIEW, &mlvErr, mlvErrMsg );
#else
    mlvObject_t * new_MlvObject = initMlvObjectWithClip( fileName.toLatin1().data(), MLV_OPEN_PREVIEW, &mlvErr, mlvErrMsg );
#endif
    if( mlvErr )
    {
        QMessageBox::critical( this, tr( "MLV Error" ), tr( "%1" ).arg( mlvErrMsg ), tr("Cancel") );
        freeMlvObject( new_MlvObject );
        return mlvErr;
    }

    //disable drawing and kill old timer and old WaveFormMonitor
    m_fileLoaded = false;
    m_dontDraw = true;

    //Waiting for thread being idle for not freeing used memory
    while( !m_pRenderThread->isIdle() ) {}
    //Waiting for frame ready because it works with m_pMlvObject
    while( m_frameStillDrawing ) {qApp->processEvents();}

    //Reset audio playback engine
    //m_pAudioPlayback->resetAudioEngine();

    /* Destroy it just for simplicity... and make a new one */
    freeMlvObject( m_pMlvObject );
    /* Set to NEW object with a NEW MLV clip! */
    m_pMlvObject = new_MlvObject;

    /* If use has terminal this is useful */
#ifndef STDOUT_SILENT
    printMlvInfo( m_pMlvObject );
#endif
    /* This needs to be joined (or segmentation fault 11 :D) */
    setMlvProcessing( m_pMlvObject, m_pProcessingObject );
    /* Disable Caching for the opening process */
    disableMlvCaching( m_pMlvObject );
    /* Limit frame cache to defined size of RAM */
    setMlvRawCacheLimitMegaBytes( m_pMlvObject, m_cacheSizeMB );
    /* Tell it how many cores we have so it can be optimal */
    setMlvCpuCores( m_pMlvObject, QThread::idealThreadCount() );

    int imageSize = getMlvWidth( m_pMlvObject ) * getMlvHeight( m_pMlvObject ) * 3;
    if( m_pRawImage ) free( m_pRawImage );
    m_pRawImage = ( uint8_t* )malloc( imageSize );

    m_fileLoaded = true;

    //Raw black & white level (needed for preview picture)
    initRawBlackAndWhite();

    return MLV_ERR_NONE;
}

//Open MLV Dialog
void MainWindow::on_actionOpen_triggered()
{
    //Stop playback if active
    ui->actionPlay->setChecked( false );

    QString path = QFileInfo( m_lastMlvOpenFileName ).absolutePath();
    if( !QDir( path ).exists() ) path = QDir::homePath();

    //Open File Dialog
    QStringList files = QFileDialog::getOpenFileNames( this, tr("Open one or more MLV..."),
                                                    path,
                                                    tr("Magic Lantern Video (*.mlv *.MLV)") );

    if( files.empty() ) return;

    m_inOpeningProcess = true;

    for( int i = 0; i < files.count(); i++ )
    {
        QString fileName = files.at(i);

        //Exit if not an MLV file or aborted
        if( fileName == QString( "" ) || !fileName.endsWith( ".mlv", Qt::CaseInsensitive ) ) continue;

        importNewMlv( fileName );
    }

    //Show last imported file
    if( m_pSessionReceipts.count() ) showFileInEditor( m_pSessionReceipts.count() - 1 );

    //Caching is in which state? Set it!
    if( ui->actionCaching->isChecked() ) on_actionCaching_triggered();

    m_inOpeningProcess = false;
    selectDebayerAlgorithm();
}

//Import MLV files to session, which were used in FCPXML project
void MainWindow::on_actionFcpxmlImportAssistant_triggered()
{
    //Stop playback if active
    ui->actionPlay->setChecked( false );

    //Get files from assistant dialog
    FcpxmlAssistantDialog *fcpAssi = new FcpxmlAssistantDialog( this );
    QStringList files;
    if( fcpAssi->exec() ) files = fcpAssi->getFileNames();
    else files.clear();
    delete fcpAssi;

    //No files or aborted? Do nothing...
    if( files.empty() ) return;

    //Open files
    m_inOpeningProcess = true;

    for( int i = 0; i < files.count(); i++ )
    {
        QString fileName = files.at(i);

        //Exit if not an MLV file or aborted
        if( fileName == QString( "" ) || !fileName.endsWith( ".mlv", Qt::CaseInsensitive ) ) continue;

        importNewMlv( fileName );
    }

    //Show last imported file
    if( m_pSessionReceipts.count() ) showFileInEditor( m_pSessionReceipts.count() - 1 );

    //Caching is in which state? Set it!
    if( ui->actionCaching->isChecked() ) on_actionCaching_triggered();

    m_inOpeningProcess = false;
    selectDebayerAlgorithm();
}

//Open an assistant, which helps selection clips in session in dependency to clips which were used in FCPXML project
void MainWindow::on_actionFcpxmlSelectionAssistant_triggered()
{
    FcpxmlSelectDialog *sd = new FcpxmlSelectDialog( this, ui->listWidgetSession );
    sd->exec();
    delete sd;
}

//Open MLV procedure
int MainWindow::openMlv( QString fileName )
{
    //Select open mode
    int mlvOpenMode;
    if( ui->actionCreateMappFiles->isChecked() ) mlvOpenMode = MLV_OPEN_MAPP;
    else mlvOpenMode = MLV_OPEN_FULL;

    int mlvErr = MLV_ERR_NONE;
    char mlvErrMsg[256] = { 0 };
#ifdef Q_OS_UNIX
    mlvObject_t * new_MlvObject = initMlvObjectWithClip( fileName.toUtf8().data(), mlvOpenMode, &mlvErr, mlvErrMsg );
#else
    mlvObject_t * new_MlvObject = initMlvObjectWithClip( fileName.toLatin1().data(), mlvOpenMode, &mlvErr, mlvErrMsg );
#endif
    if( mlvErr )
    {
        QMessageBox::critical( this, tr( "MLV Error" ), tr( "%1" ).arg( mlvErrMsg ), tr("Cancel") );
        freeMlvObject( new_MlvObject );
        return mlvErr;
    }

    //Set window title to filename
    this->setWindowTitle( QString( "MLV App | %1" ).arg( fileName ) );

    m_fileLoaded = false;

    //Disable drawing and kill old timer and old WaveFormMonitor
    killTimer( m_timerId );
    m_dontDraw = true;

    //Waiting for thread being idle for not freeing used memory
    while( !m_pRenderThread->isIdle() ) {}
    //Waiting for frame ready because it works with m_pMlvObject
    while( m_frameStillDrawing ) {qApp->processEvents();}
    delete m_pWaveFormMonitor;
    delete m_pVectorScope;

    //Reset audio engine
    m_pAudioPlayback->resetAudioEngine();

    /* Destroy it just for simplicity... and make a new one */
    freeMlvObject( m_pMlvObject );
    /* Set to NEW object with a NEW MLV clip! */
    m_pMlvObject = new_MlvObject;

    /* If use has terminal this is useful */
#ifndef STDOUT_SILENT
    printMlvInfo( m_pMlvObject );
#endif
    /* This needs to be joined (or segmentation fault 11 :D) */
    setMlvProcessing( m_pMlvObject, m_pProcessingObject );
    /* Disable Caching for the opening process */
    disableMlvCaching( m_pMlvObject );
    /* Limit frame cache to defined size of RAM */
    setMlvRawCacheLimitMegaBytes( m_pMlvObject, m_cacheSizeMB );
    /* Tell it how many cores we have so it can be optimal */
    setMlvCpuCores( m_pMlvObject, QThread::idealThreadCount() );

    //Adapt the RawImage to actual size
    int imageSize = getMlvWidth( m_pMlvObject ) * getMlvHeight( m_pMlvObject ) * 3;
    if( m_pRawImage ) free( m_pRawImage );
    m_pRawImage = ( uint8_t* )malloc( imageSize );

    //Init Render Thread
    m_pRenderThread->init( m_pMlvObject, m_pRawImage );

    //Calculate shutter flavors :)
    float shutterSpeed = 1000000.0f / (float)(getMlvShutter( m_pMlvObject ));
    float shutterAngle = getMlvFramerate( m_pMlvObject ) * 360.0f / shutterSpeed;

    QString isoValue = QString( "%1" ).arg( (int)getMlvIso( m_pMlvObject ) );
    if( llrpGetDualIsoValidity( m_pMlvObject ) == DISO_VALID )
        isoValue = QString( "%1/%2, Dual Iso" ).arg( (int)getMlvIso( m_pMlvObject ) ).arg( (int)getMlv2ndIso( m_pMlvObject ) );

    //Set Clip Info to Dialog
    m_pInfoDialog->ui->tableWidget->item( 0, 1 )->setText( QString( "%1" ).arg( (char*)getMlvCamera( m_pMlvObject ) ) );
    m_pInfoDialog->ui->tableWidget->item( 1, 1 )->setText( QString( "%1" ).arg( (char*)getMlvLens( m_pMlvObject ) ) );
    m_pInfoDialog->ui->tableWidget->item( 2, 1 )->setText( QString( "%1 x %2 pixels" ).arg( (int)getMlvWidth( m_pMlvObject ) ).arg( (int)getMlvHeight( m_pMlvObject ) ) );
    m_pInfoDialog->ui->tableWidget->item( 3, 1 )->setText( QString( "%1" ).arg( m_pTimeCodeImage->getTimeCodeFromFps( (int)getMlvFrames( m_pMlvObject ), getMlvFramerate( m_pMlvObject ) ) ) );
    m_pInfoDialog->ui->tableWidget->item( 4, 1 )->setText( QString( "%1" ).arg( (int)getMlvFrames( m_pMlvObject ) ) );
    m_pInfoDialog->ui->tableWidget->item( 5, 1 )->setText( QString( "%1 fps" ).arg( getMlvFramerate( m_pMlvObject ) ) );
    m_pInfoDialog->ui->tableWidget->item( 6, 1 )->setText( QString( "%1 mm" ).arg( getMlvFocalLength( m_pMlvObject ) ) );
    m_pInfoDialog->ui->tableWidget->item( 7, 1 )->setText( QString( "1/%1 s,  %2 deg,  %3 µs" ).arg( (uint16_t)(shutterSpeed + 0.5f) ).arg( (uint16_t)(shutterAngle + 0.5f) ).arg( getMlvShutter( m_pMlvObject )) );
    m_pInfoDialog->ui->tableWidget->item( 8, 1 )->setText( QString( "ƒ/%1" ).arg( getMlvAperture( m_pMlvObject ) / 100.0, 0, 'f', 1 ) );
    m_pInfoDialog->ui->tableWidget->item( 9, 1 )->setText( isoValue );
    m_pInfoDialog->ui->tableWidget->item( 10, 1 )->setText( QString( "%1 bits,  %2" ).arg( getLosslessBpp( m_pMlvObject ) ).arg( getMlvCompression( m_pMlvObject ) ) );
    m_pInfoDialog->ui->tableWidget->item( 11, 1 )->setText( QString( "%1 black,  %2 white" ).arg( getMlvOriginalBlackLevel( m_pMlvObject ) ).arg( getMlvOriginalWhiteLevel( m_pMlvObject ) ) );
    m_pInfoDialog->ui->tableWidget->item( 12, 1 )->setText( QString( "%1-%2-%3 / %4:%5:%6" )
                                                            .arg( getMlvTmYear(m_pMlvObject) )
                                                            .arg( getMlvTmMonth(m_pMlvObject), 2, 10, QChar('0') )
                                                            .arg( getMlvTmDay(m_pMlvObject), 2, 10, QChar('0') )
                                                            .arg( getMlvTmHour(m_pMlvObject), 2, 10, QChar('0') )
                                                            .arg( getMlvTmMin(m_pMlvObject), 2, 10, QChar('0') )
                                                            .arg( getMlvTmSec(m_pMlvObject), 2, 10, QChar('0') ) );

    if( doesMlvHaveAudio( m_pMlvObject ) )
    {
        m_pInfoDialog->ui->tableWidget->item( 13, 1 )->setText( QString( "%1 channel(s),  %2 kHz" )
                                                                .arg( getMlvAudioChannels( m_pMlvObject ) )
                                                                .arg( getMlvSampleRate( m_pMlvObject ) ) );
    }
    else
    {
        m_pInfoDialog->ui->tableWidget->item( 13, 1 )->setText( QString( "-" ) );
    }

    //Adapt slider to clip and move to position 0
    ui->horizontalSliderPosition->setValue( 0 );
    ui->horizontalSliderPosition->setMaximum( getMlvFrames( m_pMlvObject ) - 1 );

    //Restart timer
    m_timerId = startTimer( (int)( 1000.0 / getFramerate() ) );

    //Load WaveFormMonitor
    m_pWaveFormMonitor = new WaveFormMonitor( getMlvWidth( m_pMlvObject ) );
    //Reinitialize VectorScope
    m_pVectorScope = new VectorScope( ui->labelHistogram->width() * 2, ui->labelHistogram->height() * 2 );

    //Set selected debayer type
    if( ui->actionAlwaysUseAMaZE->isChecked() )
    {
        setMlvAlwaysUseAmaze( m_pMlvObject );
    }
    else if( ui->actionUseNoneDebayer->isChecked() )
    {
        setMlvUseNoneDebayer( m_pMlvObject );
    }
    else if( ui->actionUseSimpleDebayer->isChecked() )
    {
        setMlvUseSimpleDebayer( m_pMlvObject );
    }
    else if( ui->actionUseLmmseDebayer->isChecked() )
    {
        setMlvUseLmmseDebayer( m_pMlvObject );
    }
    else if( ui->actionUseIgvDebayer->isChecked() )
    {
        setMlvUseIgvDebayer( m_pMlvObject );
    }
    else
    {
        setMlvDontAlwaysUseAmaze( m_pMlvObject );
    }

    //Init audio playback engine
    m_pAudioPlayback->initAudioEngine( m_pMlvObject );

    m_fileLoaded = true;

    //Audio Track
    paintAudioTrack();

    //Frame label
    drawFrameNumberLabel();

    //enable drawing
    m_dontDraw = false;

    //Enable export now
    ui->actionExport->setEnabled( true );
    ui->actionExportCurrentFrame->setEnabled( true );

    //If clip loaded, import receipt is enabled
    ui->actionImportReceipt->setEnabled( true );
    //If clip loaded, enable session save
    ui->actionSaveSession->setEnabled( true );
    ui->actionSaveAsSession->setEnabled( true );
    //Enable select all clips action
    ui->actionSelectAllClips->setEnabled( true );

    //Setup Gradient
    ui->spinBoxGradientX->setMaximum( getMlvWidth( m_pMlvObject ) + 1000 );
    ui->spinBoxGradientY->setMaximum( getMlvHeight( m_pMlvObject ) + 1000 );
    ui->checkBoxGradientEnable->setEnabled( true );
    ui->toolButtonGradientPaint->setEnabled( true );

    //Cut In & Out
    initCutInOut( getMlvFrames( m_pMlvObject ) );

    //Raw black & white level
    initRawBlackAndWhite();

    //Set raw black level auto correct button
    ui->toolButtonRawBlackAutoCorrect->setEnabled( isRawBlackLevelWrong() );

    m_frameChanged = true;

    return MLV_ERR_NONE;
}

//Handles the playback and must be triggered from timer
void MainWindow::playbackHandling(int timeDiff)
{
    if( ui->actionPlay->isChecked() )
    {
        //when on last frame
        if( ui->horizontalSliderPosition->value() >= ui->spinBoxCutOut->value() - 1 )
        {
            if( ui->actionLoop->isChecked() )
            {
                //Loop, goto cut in
                ui->horizontalSliderPosition->setValue( ui->spinBoxCutIn->value() - 1 );
                if( ui->actionAudioOutput->isChecked() )m_newPosDropMode = ui->spinBoxCutIn->value() - 1;

                //Sync audio
                if( ui->actionAudioOutput->isChecked()
                 && ui->actionDropFrameMode->isChecked() )
                {
                    m_tryToSyncAudio = true;
                }
            }
            else
            {
                //Stop on last frame of clip
                ui->actionPlay->setChecked( false );
                m_pAudioPlayback->stop(); //Stop audio immediately, that is faster on Linux
            }
        }
        else
        {
            //Normal mode: next frame
            if( !ui->actionDropFrameMode->isChecked() )
            {
                ui->horizontalSliderPosition->setValue( ui->horizontalSliderPosition->value() + 1 );
                m_newPosDropMode = ui->horizontalSliderPosition->value(); //track it also, for mode changing
            }
            //Drop Frame Mode: calc picture for actual time
            else
            {
                //This is the exact frame we need on the time line NOW!
                m_newPosDropMode += (getFramerate() * (double)timeDiff / 1000.0);
                //Loop!
                if( ui->actionLoop->isChecked() && ( m_newPosDropMode >= ui->spinBoxCutOut->value() - 1 ) )
                {
                    m_newPosDropMode -= (ui->spinBoxCutOut->value() - ui->spinBoxCutIn->value());
                    //Sync audio
                    if( ui->actionAudioOutput->isChecked() )
                    {
                        m_tryToSyncAudio = true;
                    }
                }
                //Limit to last frame if not in loop
                else if( m_newPosDropMode >= ui->spinBoxCutOut->value() - 1 )
                {
                    // -1 because 0 <= frame < ui->spinBoxCutOut->value()
                    m_newPosDropMode = ui->spinBoxCutOut->value() - 1;
                }
                //Because we need it NOW, block slider signals and draw after this function in this timerEvent
                ui->horizontalSliderPosition->blockSignals( true );
                ui->horizontalSliderPosition->setValue( m_newPosDropMode );
                ui->horizontalSliderPosition->blockSignals( false );
                m_frameChanged = true;
            }
        }
    }
    else
    {
        m_newPosDropMode = ui->horizontalSliderPosition->value(); //track it also when playback is off
    }
}

//Initialize the GUI
void MainWindow::initGui( void )
{
    //We dont want a context menu which could disable the menu bar
    setContextMenuPolicy(Qt::NoContextMenu);

    //Darktheme menu
    m_darkFrameGroup = new QActionGroup( this );
    m_darkFrameGroup->setExclusive( true );
    m_darkFrameGroup->addAction( ui->actionDarkThemeStandard );
    m_darkFrameGroup->addAction( ui->actionDarkThemeModern );
    ui->actionDarkThemeStandard->setChecked( true );

    //Preview debayer as group
    m_previewDebayerGroup = new QActionGroup( this );
    m_previewDebayerGroup->setExclusive( true );
    m_previewDebayerGroup->addAction( ui->actionUseNoneDebayer );
    m_previewDebayerGroup->addAction( ui->actionUseSimpleDebayer );
    m_previewDebayerGroup->addAction( ui->actionUseBilinear );
    m_previewDebayerGroup->addAction( ui->actionUseLmmseDebayer );
    m_previewDebayerGroup->addAction( ui->actionUseIgvDebayer );
    m_previewDebayerGroup->addAction( ui->actionAlwaysUseAMaZE );
    m_previewDebayerGroup->addAction( ui->actionCaching );
    ui->actionUseBilinear->setChecked( true );

    //Scope menu as group
    m_scopeGroup = new QActionGroup( this );
    m_scopeGroup->setExclusive( true );
    m_scopeGroup->addAction( ui->actionShowVectorScope );
    m_scopeGroup->addAction( ui->actionShowWaveFormMonitor );
    m_scopeGroup->addAction( ui->actionShowHistogram );
    m_scopeGroup->addAction( ui->actionShowParade );

    //Session List options as group
    m_sessionListGroup = new QActionGroup( this );
    m_sessionListGroup->setExclusive( true );
    m_sessionListGroup->addAction( ui->actionPreviewDisabled );
    m_sessionListGroup->addAction( ui->actionPreviewList );
    m_sessionListGroup->addAction( ui->actionPreviewPicture );
    m_sessionListGroup->addAction( ui->actionPreviewPictureBottom );

    //Playback element as group
    m_playbackElementGroup = new QActionGroup( this );
    m_playbackElementGroup->setExclusive( true );
    m_playbackElementGroup->addAction( ui->actionTimecodePositionMiddle );
    m_playbackElementGroup->addAction( ui->actionTimecodePositionRight );

#ifdef Q_OS_LINUX
    //if not doing this, some elements are covered by the scrollbar on Linux only
    ui->dockWidgetEdit->setMinimumWidth( 240 );
    ui->dockWidgetContents->setMinimumWidth( 240 );
#endif

    //Dock area behavior
    setCorner( Qt::TopLeftCorner, Qt::LeftDockWidgetArea );
    setCorner( Qt::TopRightCorner, Qt::RightDockWidgetArea );
    setCorner( Qt::BottomLeftCorner, Qt::LeftDockWidgetArea );
    setCorner( Qt::BottomRightCorner, Qt::RightDockWidgetArea );

    //Init the Dialogs
    m_pInfoDialog = new InfoDialog( this );
    m_pStatusDialog = new StatusDialog( this );
    m_pCopyMask = new ReceiptCopyMaskDialog( this );
    m_pHistogram = new Histogram();
    m_pVectorScope = new VectorScope( 420, 140 );
    ui->actionShowHistogram->setChecked( true );
    m_pWaveFormMonitor = new WaveFormMonitor( 200 );

    //Export abort connection
    connect( m_pStatusDialog, SIGNAL(abortPressed()), this, SLOT(exportAbort()) );

    //AudioTrackWave
    m_pAudioWave = new AudioWave();
    QPixmap pic = QPixmap::fromImage( m_pAudioWave->getMonoWave( NULL, 0, 100, devicePixelRatio() ) );
    pic.setDevicePixelRatio( devicePixelRatio() );
    ui->labelAudioTrack->setPixmap( pic );
    //Fullscreen does not work well, so disable
    ui->actionFullscreen->setVisible( false );
    //Disable caching by default to avoid crashes
    //ui->actionCaching->setVisible( false );
    //Hide deflicker target - no one knows what it does...
    ui->spinBoxDeflickerTarget->setVisible( false );
    ui->DeflickerTargetLabel->setVisible( false );
    ui->line_11->setVisible( false );
    //Disable unused (for now) actions
    ui->actionPasteReceipt->setEnabled( false );
    //Disable export until file opened!
    ui->actionExport->setEnabled( false );
    ui->actionExportCurrentFrame->setEnabled( false );
    //Set fit to screen as default zoom
    ui->actionZoomFit->setChecked( true );
    //If no clip loaded, import receipt is disabled
    ui->actionImportReceipt->setEnabled( false );
    //If no clip loaded, disable session save
    ui->actionSaveSession->setEnabled( false );
    ui->actionSaveAsSession->setEnabled( false );
    //Set tooltips
    ui->toolButtonCutIn->setToolTip( tr( "Set Cut In    %1" ).arg( ui->toolButtonCutIn->shortcut().toString() ) );
    ui->toolButtonCutOut->setToolTip( tr( "Set Cut Out    %1" ).arg( ui->toolButtonCutOut->shortcut().toString() ) );
    //Set disabled select all and delete clip
    ui->actionDeleteSelectedClips->setEnabled( false );
    ui->actionSelectAllClips->setEnabled( false );
    //disable filter as default
    ui->comboBoxFilterName->setEnabled( false );
    ui->label_FilterStrengthVal->setEnabled( false );
    ui->label_FilterStrengthText->setEnabled( false );
    ui->horizontalSliderFilterStrength->setEnabled( false );

    //Hide DualIso Fullres Blending (only brings black frame if off)
    ui->DualISOFullresBlendingLabel->setVisible( false );
    ui->toolButtonDualIsoFullresBlending->setVisible( false );
    ui->toolButtonDualIsoFullresBlendingOff->setVisible( false );
    ui->toolButtonDualIsoFullresBlendingOn->setVisible( false );

    //Set up image in GUI
    QImage image(":/IMG/IMG/histogram.png");
    m_pGraphicsItem = new QGraphicsPixmapItem( QPixmap::fromImage(image) );
    m_pScene = new GraphicsPickerScene( this );
    m_pScene->addItem( m_pGraphicsItem );
    ui->graphicsView->setScene( m_pScene );
    ui->graphicsView->show();
    connect( ui->graphicsView, SIGNAL( customContextMenuRequested(QPoint) ), this, SLOT( pictureCustomContextMenuRequested(QPoint) ) );
    connect( m_pScene, SIGNAL( wbPicked(int,int) ), this, SLOT( whiteBalancePicked(int,int) ) );
    connect( m_pScene, SIGNAL( filesDropped(QStringList) ), this, SLOT( openMlvSet(QStringList) ) );

    //Prepare gradient elements
    QPolygon polygon;
    m_pGradientElement = new GradientElement( polygon );
    m_pScene->addItem( m_pGradientElement->gradientGraphicsElement() );
    connect( m_pScene, SIGNAL( gradientAnchor(int,int) ), this, SLOT( gradientAnchorPicked(int,int) ) );
    connect( m_pScene, SIGNAL( gradientFinalPos(int,int,bool) ), this, SLOT( gradientFinalPosPicked(int,int,bool) ) );
    connect( m_pGradientElement->gradientGraphicsElement(), SIGNAL( itemMoved(int,int) ), this, SLOT( gradientGraphicElementMoved(int,int) ) );
    connect( m_pGradientElement->gradientGraphicsElement(), SIGNAL( itemHovered(bool) ), this, SLOT( gradientGraphicElementHovered(bool) ) );
    //Disable Gradient while no file loaded
    ui->checkBoxGradientEnable->setChecked( false );
    ui->checkBoxGradientEnable->setEnabled( false );
    ui->toolButtonGradientPaint->setEnabled( false );

    //Cut In & Out
    initCutInOut( -1 );

    //Set up caching status label
    m_pCachingStatus = new QLabel( statusBar() );
    m_pCachingStatus->setMaximumWidth( 100 );
    m_pCachingStatus->setMinimumWidth( 100 );
    m_pCachingStatus->setText( tr( "Caching: idle" ) );
    //m_pCachingStatus->setFrameStyle(QFrame::Panel | QFrame::Sunken);
    statusBar()->addWidget( m_pCachingStatus );

    //Set up fps status label
    m_pFpsStatus = new QLabel( statusBar() );
    m_pFpsStatus->setMaximumWidth( 110 );
    m_pFpsStatus->setMinimumWidth( 110 );
    m_pFpsStatus->setText( tr( "Playback: 0 fps" ) );
    //m_pFpsStatus->setFrameStyle(QFrame::Panel | QFrame::Sunken);
    statusBar()->addWidget( m_pFpsStatus );

    //Set up frame number status label
    m_pFrameNumber = new QLabel( statusBar() );
    m_pFrameNumber->setMaximumWidth( 120 );
    m_pFrameNumber->setMinimumWidth( 120 );
    drawFrameNumberLabel();
    //m_pFpsStatus->setFrameStyle(QFrame::Panel | QFrame::Sunken);
    statusBar()->addWidget( m_pFrameNumber );

    //Set up chosen debayer status label
    m_pChosenDebayer = new QLabel( statusBar() );
    m_pChosenDebayer->setMaximumWidth( 120 );
    m_pChosenDebayer->setMinimumWidth( 120 );
    m_pChosenDebayer->setText( tr( "AMaZE" ) );
    m_pChosenDebayer->setToolTip( tr( "Current debayer algorithm." ) );
    statusBar()->addWidget( m_pChosenDebayer );

    //Recent sessions menu
    m_pRecentFilesMenu = new QRecentFilesMenu(tr("Recent Sessions"), ui->menuFile);

    //Read Settings
    readSettings();

    //Add recent sessions to filemenu
    ui->menuFile->insertMenu( ui->actionSaveSession, m_pRecentFilesMenu );
    connect( m_pRecentFilesMenu, SIGNAL(recentFileTriggered(const QString &)), this, SLOT(openRecentSession(const QString &)) );

    //Init clipboard
    m_pReceiptClipboard = new ReceiptSettings();

    //Init session settings
    m_pSessionReceipts.clear();

    //Reset session name
    m_sessionFileName.clear();

    //Init Export Queue
    m_exportQueue.clear();

    //TimeCode Label
    m_pTcLabel = new DoubleClickLabel( this );
    m_pTcLabel->setToolTip( tr( "Timecode/Duration(edited) h:m:s.frame - change by doubleclicking" ) );
    m_pTcLabel->setContextMenuPolicy( Qt::CustomContextMenu );
    connect( m_pTcLabel, SIGNAL(customContextMenuRequested(QPoint)), this, SLOT(mpTcLabel_customContextMenuRequested(QPoint)) );
    connect( m_pTcLabel, SIGNAL(doubleClicked()), this, SLOT(tcLabelDoubleClicked()) );
    m_tcModeDuration = false;
    if( m_timeCodePosition == 1 )
    {
        //TC between buttons
        QWidget* spacer1 = new QWidget();
        spacer1->setSizePolicy(QSizePolicy::Expanding, QSizePolicy::Expanding);
        spacer1->setMaximumWidth( 5 );
        ui->mainToolBar->insertWidget( ui->actionGoto_First_Frame, spacer1 );
        ui->mainToolBar->insertWidget( ui->actionGoto_First_Frame, m_pTcLabel );
        QWidget* spacer2 = new QWidget();
        spacer2->setSizePolicy(QSizePolicy::Expanding, QSizePolicy::Expanding);
        spacer2->setMaximumWidth( 5 );
        ui->mainToolBar->insertWidget( ui->actionGoto_First_Frame, spacer2 );
        ui->actionTimecodePositionMiddle->setChecked( true );
    }
    else
    {
        //TC total right
        QWidget* spacer1 = new QWidget();
        spacer1->setSizePolicy(QSizePolicy::Expanding, QSizePolicy::Expanding);
        ui->mainToolBar->insertWidget( ui->actionGoto_First_Frame, spacer1 );
        QWidget* spacer2 = new QWidget();
        spacer2->setSizePolicy(QSizePolicy::Expanding, QSizePolicy::Expanding);
        spacer2->setMaximumWidth( 5 );
        ui->mainToolBar->addWidget( spacer2 );
        ui->mainToolBar->addWidget( m_pTcLabel );
        QWidget* spacer3 = new QWidget();
        spacer3->setSizePolicy(QSizePolicy::Expanding, QSizePolicy::Expanding);
        spacer3->setMaximumWidth( 5 );
        ui->mainToolBar->addWidget( spacer3 );
        ui->actionTimecodePositionRight->setChecked( true );
    }

    m_pTimeCodeImage = new TimeCodeLabel();
    QPixmap picTc = QPixmap::fromImage( m_pTimeCodeImage->getTimeCodeLabel( 0, 25 ).scaled( 200 * devicePixelRatio(),
                                                                                          30 * devicePixelRatio(),
                                                                                          Qt::IgnoreAspectRatio, Qt::SmoothTransformation) );
    picTc.setDevicePixelRatio( devicePixelRatio() );
    m_pTcLabel->setPixmap( picTc );

    //ColorWheels
    ui->labelColorWheelMaster->paintElement();
    ui->labelColorWheelShadows->paintElement();
    ui->labelColorWheelMidtones->paintElement();
    ui->labelColorWheelHighlights->paintElement();
    ui->groupBoxColorWheels->setVisible( false );

    //Debayer in Receipt
    //ui->groupBoxDebayer->setVisible( false );
    ui->actionUseLmmseDebayer->setVisible( false );
    ui->actionUseIgvDebayer->setVisible( false );
    ui->actionAlwaysUseAMaZE->setVisible( false );
    ui->actionCaching->setVisible( false );

    //Call temp sliders once for stylesheet
    on_horizontalSliderTemperature_valueChanged( ui->horizontalSliderTemperature->value() );
    on_horizontalSliderTint_valueChanged( ui->horizontalSliderTint->value() );

    //WB Picker Mode
    m_wbMode = 0;
    ui->toolButtonWbMode->setToolTip( tr( "Chose between WB picker on grey or on skin" ) );

    //DualIso Button by default invisible
    ui->toolButtonDualIsoForce->setVisible( false );

    //Reveal in Explorer
#ifdef Q_OS_WIN
    ui->actionShowInFinder->setText( tr( "Reveal in Explorer" ) );
    ui->actionShowInFinder->setToolTip( tr( "Reveal selected file in Explorer" ) );
#endif
#ifdef Q_OS_LINUX
    ui->actionShowInFinder->setText( tr( "Reveal in Nautilus" ) );
    ui->actionShowInFinder->setToolTip( tr( "Reveal selected file in Nautilus" ) );
#endif

    //set CPU Usage
    m_countTimeDown = -1;   //Time in seconds for CPU countdown
}

//Initialize the library
void MainWindow::initLib( void )
{
    //Get the amount of RAM
    uint32_t maxRam = getMemorySize() / 1024 / 1024;
    /* Limit frame cache to suitable amount of RAM (~33% at 8GB and below, ~50% at 16GB, then up and up) */
    if (maxRam < 7500) m_cacheSizeMB = maxRam * 0.33;
    else m_cacheSizeMB = (uint32_t)(0.66666f * (float)(maxRam - 4000));
    //qDebug() << "Set m_cacheSizeMB to:" << m_cacheSizeMB << "MB of" << maxRam << "MB of total Memory";

    /* Initialise the MLV object so it is actually useful */
    m_pMlvObject = initMlvObject();
    /* Intialise the processing settings object */
    m_pProcessingObject = initProcessingObject();
    /* Set exposure to + 1.2 stops instead of correct 0.0, this is to give the impression
     * (to those that believe) that highlights are recoverable (shhh don't tell) */
    processingSetExposureStops( m_pProcessingObject, 1.2 );
    /* Link video with processing settings */
    setMlvProcessing( m_pMlvObject, m_pProcessingObject );
    processingSetImageProfile(m_pProcessingObject, PROFILE_TONEMAPPED);
    /* Limit frame cache to MAX_RAM size */
    setMlvRawCacheLimitMegaBytes( m_pMlvObject, m_cacheSizeMB );
    /* Use AMaZE */
    setMlvDontAlwaysUseAmaze( m_pMlvObject );
    /* Caching */
    if( ui->actionCaching->isChecked() )
    {
        enableMlvCaching( m_pMlvObject );
    }
    else
    {
        disableMlvCaching( m_pMlvObject );
    }

    m_pRawImage = NULL;
}

//Read some settings from registry
void MainWindow::readSettings()
{
    QSettings set( QSettings::UserScope, "magiclantern.MLVApp", "MLVApp" );
    restoreGeometry( set.value( "mainWindowGeometry" ).toByteArray() );
    //restoreState( set.value( "mainWindowState" ).toByteArray() ); // create docks, toolbars, etc...
    if( set.value( "dragFrameMode", true ).toBool() ) ui->actionDropFrameMode->setChecked( true );
    if( set.value( "audioOutput", true ).toBool() ) ui->actionAudioOutput->setChecked( true );
    if( set.value( "zebras", false ).toBool() ) ui->actionShowZebras->setChecked( true );
    m_lastExportPath = set.value( "lastExportPath", QDir::homePath() ).toString();
    m_lastMlvOpenFileName = set.value( "lastMlvFileName", QDir::homePath() ).toString();
    m_lastSessionFileName = set.value( "lastSessionFileName", QDir::homePath() ).toString();
    m_lastReceiptFileName = set.value( "lastReceiptFileName", QDir::homePath() ).toString();
    m_lastDarkframeFileName = set.value( "lastDarkframeFileName", QDir::homePath() ).toString();
    m_externalApplicationName = set.value( "externalAppName", QString( "" ) ).toString();
    m_lastLutFileName = set.value( "lastLutFile", QDir::homePath() ).toString();
    m_codecProfile = set.value( "codecProfile", 4 ).toUInt();
    m_codecOption = set.value( "codecOption", 0 ).toUInt();
    m_exportDebayerMode = set.value( "exportDebayerMode", 4 ).toUInt();
    m_previewMode = set.value( "previewMode", 1 ).toUInt();
    switch( m_previewMode )
    {
    case 0:
        ui->actionPreviewDisabled->setChecked( true );
        on_actionPreviewDisabled_triggered();
        break;
    case 1:
        ui->actionPreviewList->setChecked( true );
        on_actionPreviewList_triggered();
        break;
    case 2:
        ui->actionPreviewPicture->setChecked( true );
        on_actionPreviewPicture_triggered();
        break;
    default:
        ui->actionPreviewPictureBottom->setChecked( true );
        on_actionPreviewPictureBottom_triggered();
        break;
    }
    ui->actionCaching->setChecked( false );
    m_resizeFilterEnabled = set.value( "resizeEnable", false ).toBool();
    m_resizeWidth = set.value( "resizeWidth", 1920 ).toUInt();
    m_resizeHeight = set.value( "resizeHeight", 1080 ).toUInt();
    m_resizeFilterHeightLocked = set.value( "resizeLockHeight", false ).toBool();
    m_smoothFilterSetting = set.value( "smoothEnabled", 0 ).toUInt();
    m_frameRate = set.value( "frameRate", 25 ).toDouble();
    m_audioExportEnabled = set.value( "audioExportEnabled", true ).toBool();
    ui->groupBoxRawCorrection->setChecked( set.value( "expandedRawCorrection", false ).toBool() );
    ui->groupBoxCutInOut->setChecked( set.value( "expandedCutInOut", false ).toBool() );
    ui->groupBoxDebayer->setChecked( set.value( "expandedDebayer", true ).toBool() );
    ui->groupBoxProcessing->setChecked( set.value( "expandedProcessing", true ).toBool() );
    ui->groupBoxDetails->setChecked( set.value( "expandedDetails", false ).toBool() );
    ui->groupBoxColorWheels->setChecked( set.value( "expandedColorWheels", false ).toBool() );
    ui->groupBoxLut->setChecked( set.value( "expandedLut", false ).toBool() );
    ui->groupBoxFilter->setChecked( set.value( "expandedFilter", false ).toBool() );
    ui->groupBoxLinearGradient->setChecked( set.value( "expandedLinGradient", false ).toBool() );
    ui->groupBoxTransformation->setChecked( set.value( "expandedTransformation", false ).toBool() );
    ui->actionCreateMappFiles->setChecked( set.value( "createMappFiles", false ).toBool() );
    m_timeCodePosition = set.value( "tcPos", 1 ).toUInt();
    ui->actionAutoCheckForUpdates->setChecked( set.value( "autoUpdateCheck", true ).toBool() );
    ui->actionPlaybackPosition->setChecked( set.value( "rememberPlaybackPos", false ).toBool() );
    resizeDocks({ui->dockWidgetEdit}, {set.value( "dockEditSize", 212 ).toInt()}, Qt::Horizontal);
    resizeDocks({ui->dockWidgetSession}, {set.value( "dockSessionSize", 170 ).toInt()}, Qt::Horizontal);
    resizeDocks({ui->dockWidgetSession}, {set.value( "dockSessionSize", 130 ).toInt()}, Qt::Vertical);
    m_pRecentFilesMenu->restoreState( set.value("recentSessions").toByteArray() );
    ui->actionAskForSavingOnQuit->setChecked( set.value( "askForSavingOnQuit", true ).toBool() );
    int themeId = set.value( "themeId", 0 ).toInt();
    if( themeId == 0 )
    {
        ui->actionDarkThemeStandard->setChecked( true );
        on_actionDarkThemeStandard_triggered( true );
    }
    else
    {
        ui->actionDarkThemeModern->setChecked( true );
        on_actionDarkThemeModern_triggered( true );
    }
}

//Save some settings to registry
void MainWindow::writeSettings()
{
    QSettings set( QSettings::UserScope, "magiclantern.MLVApp", "MLVApp" );
    set.setValue( "mainWindowGeometry", saveGeometry() );
    //set.setValue( "mainWindowState", saveState() ); // docks, toolbars, etc...
    set.setValue( "dragFrameMode", ui->actionDropFrameMode->isChecked() );
    set.setValue( "audioOutput", ui->actionAudioOutput->isChecked() );
    set.setValue( "zebras", ui->actionShowZebras->isChecked() );
    set.setValue( "lastExportPath", m_lastExportPath );
    set.setValue( "lastMlvFileName", m_lastMlvOpenFileName );
    set.setValue( "lastSessionFileName", m_lastSessionFileName );
    set.setValue( "lastReceiptFileName", m_lastReceiptFileName );
    set.setValue( "lastDarkframeFileName", m_lastDarkframeFileName );
    set.setValue( "externalAppName", m_externalApplicationName );
    set.setValue( "lastLutFile", m_lastLutFileName );
    set.setValue( "codecProfile", m_codecProfile );
    set.setValue( "codecOption", m_codecOption );
    set.setValue( "exportDebayerMode", m_exportDebayerMode );
    set.setValue( "previewMode", m_previewMode );
    set.setValue( "caching", ui->actionCaching->isChecked() );
    set.setValue( "resizeEnable", m_resizeFilterEnabled );
    set.setValue( "resizeWidth", m_resizeWidth );
    set.setValue( "resizeHeight", m_resizeHeight );
    set.setValue( "resizeLockHeight", m_resizeFilterHeightLocked );
    set.setValue( "smoothEnabled", m_smoothFilterSetting );
    set.setValue( "frameRate", m_frameRate );
    set.setValue( "audioExportEnabled", m_audioExportEnabled );
    set.setValue( "expandedRawCorrection", ui->groupBoxRawCorrection->isChecked() );
    set.setValue( "expandedCutInOut", ui->groupBoxCutInOut->isChecked() );
    set.setValue( "expandedDebayer", ui->groupBoxDebayer->isChecked() );
    set.setValue( "expandedProcessing", ui->groupBoxProcessing->isChecked() );
    set.setValue( "expandedDetails", ui->groupBoxDetails->isChecked() );
    set.setValue( "expandedColorWheels", ui->groupBoxColorWheels->isChecked() );
    set.setValue( "expandedLut", ui->groupBoxLut->isChecked() );
    set.setValue( "expandedFilter", ui->groupBoxFilter->isChecked() );
    set.setValue( "expandedLinGradient", ui->groupBoxLinearGradient->isChecked() );
    set.setValue( "expandedTransformation", ui->groupBoxTransformation->isChecked() );
    set.setValue( "createMappFiles", ui->actionCreateMappFiles->isChecked() );
    set.setValue( "tcPos", m_timeCodePosition );
    set.setValue( "autoUpdateCheck", ui->actionAutoCheckForUpdates->isChecked() );
    set.setValue( "rememberPlaybackPos", ui->actionPlaybackPosition->isChecked() );
    set.setValue( "dockEditSize", ui->dockWidgetEdit->width() );
    if( m_previewMode == 3 ) set.setValue( "dockSessionSize", ui->dockWidgetSession->height() );
    else set.setValue( "dockSessionSize", ui->dockWidgetSession->width() );
    set.setValue( "recentSessions", m_pRecentFilesMenu->saveState() );
    set.setValue( "askForSavingOnQuit", ui->actionAskForSavingOnQuit->isChecked() );
    if( ui->actionDarkThemeStandard->isChecked() ) set.setValue( "themeId", 0 );
    else set.setValue( "themeId", 1 );
}

//Start Export via Pipe
void MainWindow::startExportPipe(QString fileName)
{
    //Disable GUI drawing
    m_dontDraw = true;

    //chose if we want to get amaze frames for exporting, or bilinear
    if( m_exportDebayerMode == 0 )
    {
        setMlvDontAlwaysUseAmaze( m_pMlvObject );
    }
    else if( m_exportDebayerMode == 1 )
    {
        setMlvAlwaysUseAmaze( m_pMlvObject );
    }
    else if( m_exportDebayerMode == 2 )
    {
        setMlvUseLmmseDebayer( m_pMlvObject );
    }
    else if( m_exportDebayerMode == 3 )
    {
        setMlvUseIgvDebayer( m_pMlvObject );
    }
    else
    {
        switch( m_exportQueue.first()->debayer() )
        {
        case ReceiptSettings::None:
            setMlvUseNoneDebayer( m_pMlvObject );
            break;
        case ReceiptSettings::Simple:
            setMlvUseSimpleDebayer( m_pMlvObject );
            break;
        case ReceiptSettings::Bilinear:
            setMlvDontAlwaysUseAmaze( m_pMlvObject );
            break;
        case ReceiptSettings::LMMSE:
            setMlvUseLmmseDebayer( m_pMlvObject );
            break;
        case ReceiptSettings::IGV:
            setMlvUseIgvDebayer( m_pMlvObject );
            break;
        case ReceiptSettings::AMaZE:
            setMlvAlwaysUseAmaze( m_pMlvObject );
            break;
        default:
            break;
        }
    }
    llrpResetFpmStatus(m_pMlvObject);
    llrpResetBpmStatus(m_pMlvObject);
    llrpComputeStripesOn(m_pMlvObject);
    m_pMlvObject->current_cached_frame_active = 0;
    //enable low level raw fixes (if wanted)
    if( ui->checkBoxRawFixEnable->isChecked() ) m_pMlvObject->llrawproc->fix_raw = 1;

    //StatusDialog
    m_pStatusDialog->ui->progressBar->setMaximum( m_exportQueue.first()->cutOut() - m_exportQueue.first()->cutIn() + 1 );
    m_pStatusDialog->ui->progressBar->setValue( 0 );
    m_pStatusDialog->show();

    //Audio Export
    QString wavFileName = QString( "%1.wav" ).arg( fileName.left( fileName.lastIndexOf( "." ) ) );
    QString ffmpegAudioCommand;
    ffmpegAudioCommand.clear();
    if( m_audioExportEnabled && doesMlvHaveAudio( m_pMlvObject ) )
    {
#ifdef Q_OS_UNIX
        writeMlvAudioToWaveCut( m_pMlvObject, wavFileName.toUtf8().data(), m_exportQueue.first()->cutIn(), m_exportQueue.first()->cutOut() );
#else
        writeMlvAudioToWaveCut( m_pMlvObject, wavFileName.toLatin1().data(), m_exportQueue.first()->cutIn(), m_exportQueue.first()->cutOut() );
#endif
        if( m_codecProfile == CODEC_H264 || m_codecProfile == CODEC_H265 ) ffmpegAudioCommand = QString( "-i \"%1\" -c:a aac " ).arg( wavFileName );
        else ffmpegAudioCommand = QString( "-i \"%1\" -c:a copy " ).arg( wavFileName );
    }

    //If audio only, exit here
    if( m_codecProfile == CODEC_AUDIO_ONLY )
    {
        //Set Status
        m_pStatusDialog->ui->progressBar->setValue( (m_exportQueue.first()->cutOut() - 1) - ( m_exportQueue.first()->cutIn() - 1 ) + 1 );
        m_pStatusDialog->ui->progressBar->repaint();
        qApp->processEvents();

        if( !doesMlvHaveAudio( m_pMlvObject ) )
        {
            //Hide Status Dialog
            m_pStatusDialog->hide();
            qApp->processEvents();
            //Then show error
            int ret = QMessageBox::critical( this,
                                             tr( "MLV App - Export file error" ),
                                             tr( "No audio track available in MLV for export.\nHow do you like to proceed?" ),
                                             tr( "Continue" ),
                                             tr( "Abort batch export" ),
                                             0, 0 );
            if( ret == 1 )
            {
                exportAbort();
            }
        }

        //Delete wav file if aborted
        if( m_exportAbortPressed )
        {
            QFile *file = new QFile( wavFileName );
            if( file->exists() ) file->remove();
            delete file;
        }

        //If we don't like amaze we switch it off again
        if( !ui->actionAlwaysUseAMaZE->isChecked() ) setMlvDontAlwaysUseAmaze( m_pMlvObject );

        //Enable GUI drawing
        m_dontDraw = false;

        //Emit Ready-Signal
        emit exportReady();
        return;
    }

    //Solving the . and , problem at fps in the command
    QLocale locale = QLocale(QLocale::English, QLocale::UnitedKingdom);
    locale.setNumberOptions(QLocale::OmitGroupSeparator);
    QString fps = locale.toString( getFramerate() );

    //Doing something against moiree
    QString moireeFilter = QString( "" );
    if( m_smoothFilterSetting != SMOOTH_FILTER_OFF )
    {
        //minterpolate, tblend and framestep are filters. The 1st does the oversampling.
        //The 2nd, the blended frames, and 3rd reduces the stream back to original fps.
        moireeFilter = QString( "minterpolate=%1,tblend=all_mode=average,framestep=2," )
                .arg( locale.toString( getFramerate() * 2.0 ) );
        if( m_smoothFilterSetting == SMOOTH_FILTER_3PASS_USM )
        {
            moireeFilter.append( QString( "unsharp=7:7:0.8:7:7:0," ) );
        }
        else if( m_smoothFilterSetting == SMOOTH_FILTER_3PASS_USM_BB )
        {
            moireeFilter.append( QString( "unsharp=5:5:0.6:5:5:0," ) );
        }
    }

    //Resize Filter + colorspace conversion (for getting right colors)
    QString resizeFilter = QString( "" );
    if( m_resizeFilterEnabled )
    {
        uint16_t height;

        //Autocalc height
        if( m_resizeFilterHeightLocked )
        {
            height = (double)m_resizeWidth / (double)getMlvWidth( m_pMlvObject )
                    / m_exportQueue.first()->stretchFactorX()
                    * m_exportQueue.first()->stretchFactorY()
                    * (double)getMlvHeight( m_pMlvObject );
        }
        else
        {
            height = m_resizeHeight;
        }

        //H.264 & H.265 needs a size which can be divided by 2
        if( m_codecProfile == CODEC_H264
         || m_codecProfile == CODEC_H265 )
        {
            m_resizeWidth += m_resizeWidth % 2;
            height += height % 2;
        }
        resizeFilter = QString( "-vf %1scale=w=%2:h=%3:in_color_matrix=bt601:out_color_matrix=bt709 " )
                .arg( moireeFilter )
                .arg( m_resizeWidth )
                .arg( height );
    }
    else if( m_exportQueue.first()->stretchFactorX() != 1.0
          || m_exportQueue.first()->stretchFactorY() != 1.0 )
    {
        uint16_t width = getMlvWidth( m_pMlvObject ) * m_exportQueue.first()->stretchFactorX();
        uint16_t height = getMlvHeight( m_pMlvObject ) * m_exportQueue.first()->stretchFactorY();
        //H.264 & H.265 needs a size which can be divided by 2
        if( m_codecProfile == CODEC_H264
         || m_codecProfile == CODEC_H265 )
        {
            width += width % 2;
            height += height % 2;
        }
        resizeFilter = QString( "-vf %1scale=w=%2:h=%3:in_color_matrix=bt601:out_color_matrix=bt709 " )
                .arg( moireeFilter )
                .arg( width )
                .arg( height );
    }
    else
    {
        //a colorspace conversion is always needed to get right colors
        resizeFilter = QString( "-vf %1scale=in_color_matrix=bt601:out_color_matrix=bt709 " )
                .arg( moireeFilter );
    }
    //qDebug() << resizeFilter;

    //FFMpeg export
#if defined __linux__ && !defined APP_IMAGE
    QString program = QString( "ffmpeg" );
#elif __WIN32__
    QString program = QString( "ffmpeg" );
#else
    QString program = QCoreApplication::applicationDirPath();
    program.append( QString( "/ffmpeg\"" ) );
    program.prepend( QString( "\"" ) );
#endif

#ifdef STDOUT_SILENT
    program.append( QString( " -loglevel 0" ) );
#endif
    //We need it later for multipass
    QString ffmpegCommand = program;

    QString output = fileName.left( fileName.lastIndexOf( "." ) );
    QString resolution = QString( "%1x%2" ).arg( getMlvWidth( m_pMlvObject ) ).arg( getMlvHeight( m_pMlvObject ) );
    if( m_codecProfile == CODEC_TIFF )
    {
        //Creating a folder with the initial filename
        QString folderName = QFileInfo( fileName ).path();
        QString shortFileName = QFileInfo( fileName ).fileName();
        folderName.append( "/" )
                .append( shortFileName.left( shortFileName.lastIndexOf( "." ) ) );

        QDir dir;
        dir.mkpath( folderName );

        //Now add the numbered filename
        output = folderName;
        output.append( "/" )
                .append( shortFileName.left( shortFileName.lastIndexOf( "." ) ) )
                .append( QString( "_%06d.tif" ) );

        program.append( QString( " -r %1 -y -f rawvideo -s %2 -pix_fmt rgb48 -i - -c:v tiff -pix_fmt %3 -start_number %4 -color_primaries bt709 -color_trc bt709 -colorspace bt709 %5\"%6\"" )
                    .arg( fps )
                    .arg( resolution )
                    .arg( "rgb48" )
                    .arg( m_exportQueue.first()->cutIn() - 1 )
                    .arg( resizeFilter )
                    .arg( output ) );

        //copy wav to the location, ffmpeg does not like to do it for us :-(
        if( m_audioExportEnabled && doesMlvHaveAudio( m_pMlvObject ) )
        {
            QFile::copy( wavFileName, QString( "%1/%2.wav" ).arg( folderName ).arg( shortFileName.left( shortFileName.lastIndexOf( "." ) ) ) );
        }
        //Setup for scripting
        m_pScripting->setNextScriptInputTiff( getMlvFramerate( m_pMlvObject ), folderName );
    }
    else if( m_codecProfile == CODEC_PNG )
    {
        //Creating a folder with the initial filename
        QString folderName = QFileInfo( fileName ).path();
        QString shortFileName = QFileInfo( fileName ).fileName();
        folderName.append( "/" )
                .append( shortFileName.left( shortFileName.lastIndexOf( "." ) ) );

        QDir dir;
        dir.mkpath( folderName );

        //Now add the numbered filename
        output = folderName;
        output.append( "/" )
                .append( shortFileName.left( shortFileName.lastIndexOf( "." ) ) )
                .append( QString( "_%06d.png" ) );

        program.append( QString( " -r %1 -y -f rawvideo -s %2 -pix_fmt rgb48 -i - -c:v png -pix_fmt %3 -start_number %4 -color_primaries bt709 -color_trc bt709 -colorspace bt709 %5\"%6\"" )
                    .arg( fps )
                    .arg( resolution )
                    .arg( "rgb48" )
                    .arg( m_exportQueue.first()->cutIn() - 1 )
                    .arg( resizeFilter )
                    .arg( output ) );

        //copy wav to the location, ffmpeg does not like to do it for us :-(
        if( m_audioExportEnabled && doesMlvHaveAudio( m_pMlvObject ) )
        {
            QFile::copy( wavFileName, QString( "%1/%2.wav" ).arg( folderName ).arg( shortFileName.left( shortFileName.lastIndexOf( "." ) ) ) );
        }
        //Setup for scripting
        m_pScripting->setNextScriptInputTiff( getMlvFramerate( m_pMlvObject ), folderName );
    }
    else if( m_codecProfile == CODEC_JPG2K && m_codecOption == CODEC_JPG2K_SEQ )
    {
        //Creating a folder with the initial filename
        QString folderName = QFileInfo( fileName ).path();
        QString shortFileName = QFileInfo( fileName ).fileName();
        folderName.append( "/" )
                .append( shortFileName.left( shortFileName.lastIndexOf( "." ) ) );

        QDir dir;
        dir.mkpath( folderName );

        //Now add the numbered filename
        output = folderName;
        output.append( "/" )
                .append( shortFileName.left( shortFileName.lastIndexOf( "." ) ) )
                .append( QString( "_%06d.jp2" ) );

        program.append( QString( " -r %1 -y -f rawvideo -s %2 -pix_fmt rgb48 -i - -c:v jpeg2000 -pix_fmt %3 -start_number %4 -color_primaries bt709 -color_trc bt709 -colorspace bt709 %5\"%6\"" )
                    .arg( fps )
                    .arg( resolution )
                    .arg( "yuv444p" )
                    .arg( m_exportQueue.first()->cutIn() - 1 )
                    .arg( resizeFilter )
                    .arg( output ) );

        //copy wav to the location, ffmpeg does not like to do it for us :-(
        if( m_audioExportEnabled && doesMlvHaveAudio( m_pMlvObject ) )
        {
            QFile::copy( wavFileName, QString( "%1/%2.wav" ).arg( folderName ).arg( shortFileName.left( shortFileName.lastIndexOf( "." ) ) ) );
        }
        //Setup for scripting
        m_pScripting->setNextScriptInputTiff( getMlvFramerate( m_pMlvObject ), folderName );
    }
    else if( m_codecProfile == CODEC_JPG2K && m_codecOption == CODEC_JPG2K_MOV )
    {
        output.append( QString( ".mov" ) );

        program.append( QString( " -r %1 -y -f rawvideo -s %2 -pix_fmt rgb48 -i - -c:v jpeg2000 -pix_fmt %3 -color_primaries bt709 -color_trc bt709 -colorspace bt709 %4\"%5\"" )
                    .arg( fps )
                    .arg( resolution )
                    .arg( "yuv444p" )
                    .arg( resizeFilter )
                    .arg( output ) );
    }
    else if( m_codecProfile == CODEC_AVI )
    {
        output.append( QString( ".avi" ) );

        QString option3;
        QString option4;

        switch( m_codecOption )
        {
            case CODEC_AVI_OPTION_RAW:
                option3 = "rawvideo";
                option4 = "yuv420p";
                break;
            case CODEC_AVI_OPTION_V210:
                option3 = "v210";
                option4 = "yuv422p10le";
                break;
        }

        program.append( QString( " -r %1 -y -f rawvideo -s %2 -pix_fmt rgb48 -i - -c:v %3 -pix_fmt %4 %5\"%6\"" )
                    .arg( fps )
                    .arg( resolution )
                    .arg( option3 )
                    .arg( option4 )
                    .arg( resizeFilter )
                    .arg( output ) );
    }
    else if( m_codecProfile == CODEC_MJPEG )
    {
        output.append( QString( ".avi" ) );
        program.append( QString( " -r %1 -y -f rawvideo -s %2 -pix_fmt rgb48 -i - -c:v %3 -pix_fmt %4 -q:v 2 -huffman optimal -an -vtag MJPG %5\"%6\"" )
                    .arg( fps )
                    .arg( resolution )
                    .arg( "mjpeg" )
                    .arg( "yuvj444p" )
                    .arg( resizeFilter )
                    .arg( output ) );
    }
    else if( m_codecProfile == CODEC_FFVHUFF )
    {
        output.append( QString( ".avi" ) );

        QString option;

        switch( m_codecOption )
        {
            case CODEC_FFVHUFF_OPTION10:
                option = "yuv444p10le";
                break;
            case CODEC_FFVHUFF_OPTION12:
                option = "yuv444p12le";
                break;
            default: //16bit
                option = "yuv444p16le";
                break;
        }

        program.append( QString( " -r %1 -y -f rawvideo -s %2 -pix_fmt rgb48 -i - -c:v %3 -pix_fmt %4 %5\"%6\"" )
                    .arg( fps )
                    .arg( resolution )
                    .arg( "ffvhuff" )
                    .arg( option )
                    .arg( resizeFilter )
                    .arg( output ) );
    }
    else if( m_codecProfile == CODEC_H264 )
    {
        if( m_codecOption == CODEC_H264_MOV ) output.append( QString( ".mov" ) );
        else if( m_codecOption == CODEC_H264_MP4 ) output.append( QString( ".mp4" ) );
        else output.append( QString( ".mkv" ) );

        program.append( QString( " -r %1 -y -f rawvideo -s %2 -pix_fmt rgb48 -i - -c:v libx264 -preset medium -crf 24 -pix_fmt %3 -color_primaries bt709 -color_trc bt709 -colorspace bt709 %4\"%5\"" )
                    .arg( fps )
                    .arg( resolution )
                    .arg( "yuv420p" )
                    .arg( resizeFilter )
                    .arg( output ) );
    }
    else if( m_codecProfile == CODEC_H265 )
    {
        if( m_codecOption == CODEC_H265_MOV ) output.append( QString( ".mov" ) );
        else if( m_codecOption == CODEC_H265_MP4 ) output.append( QString( ".mp4" ) );
        else output.append( QString( ".mkv" ) );

        program.append( QString( " -r %1 -y -f rawvideo -s %2 -pix_fmt rgb48 -i - -c:v libx265 -preset medium -crf 24 -pix_fmt %3 -color_primaries bt709 -color_trc bt709 -colorspace bt709 %4\"%5\"" )
                    .arg( fps )
                    .arg( resolution )
                    .arg( "yuv420p" )
                    .arg( resizeFilter )
                    .arg( output ) );
    }
    else if( m_codecProfile == CODEC_DNXHD
          || m_codecProfile == CODEC_DNXHR )
    {
        output.append( QString( ".mov" ) );

        QString option;
        QString option2;
        QString format;

        if( m_codecProfile == CODEC_DNXHD )
        {
            format = "format=yuv422p10";
            option2 = "";
        }
        else
        {
            switch( m_codecOption )
            {
            case CODEC_DNXHR_444_1080p_10bit:
                format = "format=yuv444p10";
                option2 = "-profile:v dnxhr_444 ";
                break;
            case CODEC_DNXHR_HQX_1080p_10bit:
                format = "format=yuv422p10";
                option2 = "-profile:v dnxhr_hqx ";
                break;
            case CODEC_DNXHR_HQ_1080p_8bit:
                format = "format=yuv422p";
                option2 = "-profile:v dnxhr_hq ";
                break;
            case CODEC_DNXHR_SQ_1080p_8bit:
                format = "format=yuv422p";
                option2 = "-profile:v dnxhr_sq ";
                break;
            case CODEC_DNXHR_LB_1080p_8bit:
            default:
                format = "format=yuv422p";
                option2 = "-profile:v dnxhr_lb ";
                break;
            }
        }

        bool error = false;

        if( ( ( m_codecProfile == CODEC_DNXHD ) && ( m_codecOption == CODEC_DNXHD_1080p_10bit ) )
         || m_codecProfile == CODEC_DNXHR )
        {
            if( getFramerate() == 25.0 )                option = QString( "-vf scale=w=1920:h=1080:in_color_matrix=bt601:out_color_matrix=bt709,fps=25,%1 -b:v 185M" ).arg( format );
            else if( getFramerate() == 50.0 )           option = QString( "-vf scale=w=1920:h=1080:in_color_matrix=bt601:out_color_matrix=bt709,fps=50,%1 -b:v 365M" ).arg( format );
            else if( fps == QString( "23.976" ) || fps == QString( "23,976" )
                     || getFramerate() == 24000.0/1001.0 ) option = QString( "-vf scale=w=1920:h=1080:in_color_matrix=bt601:out_color_matrix=bt709,fps=24000/1001,%1 -b:v 175M" ).arg( format );
            else if( fps == QString( "29.97" ) || fps == QString( "29,97" )
                     || getFramerate() == 30000.0/1001.0 ) option = QString( "-vf scale=w=1920:h=1080:in_color_matrix=bt601:out_color_matrix=bt709,fps=30000/1001,%1 -b:v 220M" ).arg( format );
            else if( fps == QString( "59.94" ) || fps == QString( "59,94" )
                     || getFramerate() == 60000.0/1001.0 ) option = QString( "-vf scale=w=1920:h=1080:in_color_matrix=bt601:out_color_matrix=bt709,fps=60000/1001,%1 -b:v 440M" ).arg( format );
            else error = true;
        }
        else if( m_codecOption == CODEC_DNXHD_1080p_8bit )
        {
            if( getFramerate() == 25.0 )                option = "-vf scale=w=1920:h=1080:in_color_matrix=bt601:out_color_matrix=bt709,fps=25,format=yuv422p -b:v 185M";
            else if( getFramerate() == 50.0 )           option = "-vf scale=w=1920:h=1080:in_color_matrix=bt601:out_color_matrix=bt709,fps=50,format=yuv422p -b:v 365M";
            else if( fps == QString( "23.976" ) || fps == QString( "23,976" )
                     || getFramerate() == 24000.0/1001.0 ) option = "-vf scale=w=1920:h=1080:in_color_matrix=bt601:out_color_matrix=bt709,fps=24000/1001,format=yuv422p -b:v 175M";
            else if( fps == QString( "29.97" ) || fps == QString( "29,97" )
                     || getFramerate() == 30000.0/1001.0 ) option = "-vf scale=w=1920:h=1080:in_color_matrix=bt601:out_color_matrix=bt709,fps=30000/1001,format=yuv422p -b:v 220M";
            else if( fps == QString( "59.94" ) || fps == QString( "59,94" )
                     || getFramerate() == 60000.0/1001.0 ) option = "-vf scale=w=1920:h=1080:in_color_matrix=bt601:out_color_matrix=bt709,fps=60000/1001,format=yuv422p -b:v 440M";
            else error = true;
        }
        else if( m_codecOption == CODEC_DNXHD_720p_10bit )
        {
            if( getFramerate() == 25.0 )                option = "-vf scale=w=1280:h=720:in_color_matrix=bt601:out_color_matrix=bt709,fps=25,format=yuv422p10 -b:v 90M";
            else if( getFramerate() == 50.0 )           option = "-vf scale=w=1280:h=720:in_color_matrix=bt601:out_color_matrix=bt709,fps=50,format=yuv422p10 -b:v 180M";
            else if( fps == QString( "23.976" ) || fps == QString( "23,976" )
                     || getFramerate() == 24000.0/1001.0 ) option = "-vf scale=w=1280:h=720:in_color_matrix=bt601:out_color_matrix=bt709,fps=24000/1001,format=yuv422p10 -b:v 90M";
            else if( fps == QString( "29.97" ) || fps == QString( "29,97" )
                     || getFramerate() == 30000.0/1001.0 ) option = "-vf scale=w=1280:h=720:in_color_matrix=bt601:out_color_matrix=bt709,fps=30000/1001,format=yuv422p10 -b:v 110M";
            else if( fps == QString( "59.94" ) || fps == QString( "59,94" )
                     || getFramerate() == 60000.0/1001.0 ) option = "-vf scale=w=1280:h=720:in_color_matrix=bt601:out_color_matrix=bt709,fps=60000/1001,format=yuv422p10 -b:v 220M";
            else error = true;
        }
        else //720p 8bit
        {
            if( getFramerate() == 25.0 )                option = "-vf scale=w=1280:h=720:in_color_matrix=bt601:out_color_matrix=bt709,fps=25,format=yuv422p -b:v 90M";
            else if( getFramerate() == 50.0 )           option = "-vf scale=w=1280:h=720:in_color_matrix=bt601:out_color_matrix=bt709,fps=50,format=yuv422p -b:v 180M";
            else if( fps == QString( "23.976" ) || fps == QString( "23,976" )
                     || getFramerate() == 24000.0/1001.0 ) option = "-vf scale=w=1280:h=720:in_color_matrix=bt601:out_color_matrix=bt709,fps=24000/1001,format=yuv422p -b:v 90M";
            else if( fps == QString( "29.97" ) || fps == QString( "29,97" )
                     || getFramerate() == 30000.0/1001.0 ) option = "-vf scale=w=1280:h=720:in_color_matrix=bt601:out_color_matrix=bt709,fps=30000/1001,format=yuv422p -b:v 110M";
            else if( fps == QString( "59.94" ) || fps == QString( "59,94" )
                     || getFramerate() == 60000.0/1001.0 ) option = "-vf scale=w=1280:h=720:in_color_matrix=bt601:out_color_matrix=bt709,fps=60000/1001,format=yuv422p -b:v 220M";
            else error = true;
        }

        if( error )
        {
            QMessageBox::critical( this, tr( "File export failed" ), tr( "Unsupported framerate!" ) );
            //Emit Ready-Signal
            emit exportReady();
            return;
        }

        program.append( QString( " -r %1 -y -f rawvideo -s %2 -pix_fmt rgb48 -i - -c:v dnxhd %3%4 -color_primaries bt709 -color_trc bt709 -colorspace bt709 \"%5\"" )
                    .arg( fps )
                    .arg( resolution )
                    .arg( option2 )
                    .arg( option )
                    .arg( output ) );
    }
    else
    {
        QString option;
        if( m_codecProfile <= CODEC_PRORES422HQ && m_codecOption == CODEC_PRORES_OPTION_AW ) option = QString( "prores_aw" );
        else option = QString( "prores_ks" );
        QString pixFmt;
        if( m_codecProfile <= CODEC_PRORES422HQ ) pixFmt = QString( "yuv422p10" );
        else pixFmt = QString( "yuv444p10" );

        output.append( QString( ".mov" ) );
        program.append( QString( " -r %1 -y -f rawvideo -s %2 -pix_fmt rgb48 -i - -c:v %3 -profile:v %4 -pix_fmt %5 -color_primaries bt709 -color_trc bt709 -colorspace bt709 %6\"%7\"" )
                    .arg( fps )
                    .arg( resolution )
                    .arg( option )
                    .arg( m_codecProfile )
                    .arg( pixFmt )
                    .arg( resizeFilter )
                    .arg( output ) );
    }
    //There is a %5 in the string, so another arg is not possible - so do that:
    program.insert( program.indexOf( "-c:v" ), ffmpegAudioCommand );

    //Do 3pass filtering!
    if( m_smoothFilterSetting == SMOOTH_FILTER_3PASS || m_smoothFilterSetting == SMOOTH_FILTER_3PASS_USM )
    {
        QString pass3 = QString( "-vf minterpolate=%2,tblend=all_mode=average,framestep=2 -c:v libx264 -preset ultrafast -crf 10 -f matroska - | %1 -i - -vf minterpolate=%2,tblend=all_mode=average,framestep=2 -c:v libx264 -preset ultrafast -crf 10 -f matroska - | %1 -y -i - " ).arg( ffmpegCommand ).arg( locale.toString( getFramerate() * 2.0 ) );
        program.insert( program.indexOf( "-c:v" ), pass3 );
    }
    //Plus box blur
    else if( m_smoothFilterSetting == SMOOTH_FILTER_3PASS_USM_BB )
    {
        QString pass3 = QString( "-filter_complex \"[0:v] boxblur=1:cr=5:ar=5 [tmp]; [0:v][tmp] blend=all_mode='normal':all_opacity=0.7\" -c:v libx264 -preset ultrafast -crf 10 -f matroska - | %1 -i - -vf minterpolate=%2,tblend=all_mode=average,framestep=2 -c:v libx264 -preset ultrafast -crf 10 -f matroska - | %1 -i - -vf minterpolate=%2,tblend=all_mode=average,framestep=2 -c:v libx264 -preset ultrafast -crf 10 -f matroska - | %1 -y -i - " ).arg( ffmpegCommand ).arg( locale.toString( getFramerate() * 2.0 ) );
        program.insert( program.indexOf( "-c:v" ), pass3 );
    }

    //Try to open pipe
    FILE *pPipe;
    //qDebug() << "Call ffmpeg:" << program;
#ifdef Q_OS_UNIX
    if( !( pPipe = popen( program.toUtf8().data(), "w" ) ) )
#else
    if( !( pPipe = popen( program.toLatin1().data(), "wb" ) ) )
#endif
    {
        QMessageBox::critical( this, tr( "File export failed" ), tr( "Could not export with ffmpeg." ) );
    }
    else
    {
        //Buffer
        uint32_t frameSize = getMlvWidth( m_pMlvObject ) * getMlvHeight( m_pMlvObject ) * 3;
        uint16_t * imgBuffer;
        imgBuffer = ( uint16_t* )malloc( frameSize * sizeof( uint16_t ) );

        //Frames in the export queue?!
        int totalFrames = 0;
        for( int i = 0; i < m_exportQueue.count(); i++ )
        {
            totalFrames += m_exportQueue.at(i)->cutOut() - m_exportQueue.at(i)->cutIn() + 1;
        }

        //Get all pictures and send to pipe
        for( uint32_t i = (m_exportQueue.first()->cutIn() - 1); i < m_exportQueue.first()->cutOut(); i++ )
        {
            //Get picture, and lock render thread... there can only be one!
            m_pRenderThread->lock();
            getMlvProcessedFrame16( m_pMlvObject, i, imgBuffer, QThread::idealThreadCount() );
            m_pRenderThread->unlock();

            //Write to pipe
            fwrite(imgBuffer, sizeof( uint16_t ), frameSize, pPipe);
            fflush(pPipe);

            //Set Status
            m_pStatusDialog->ui->progressBar->setValue( i - ( m_exportQueue.first()->cutIn() - 1 ) + 1 );
            m_pStatusDialog->ui->progressBar->repaint();
            m_pStatusDialog->drawTimeFromToDoFrames( totalFrames - i + ( m_exportQueue.first()->cutIn() - 1 ) - 1 );
            qApp->processEvents();

            //Abort pressed? -> End the loop
            if( m_exportAbortPressed ) break;
        }
        //Close pipe
        pclose( pPipe );
        free( imgBuffer );
    }

    //Delete wav file
    QFile *file = new QFile( wavFileName );
    if( file->exists() ) file->remove();
    delete file;

    //Delete file if aborted
    if( m_exportAbortPressed )
    {
        file = new QFile( fileName );
        if( file->exists() ) file->remove();
        delete file;
    }

    //If we don't like amaze we switch it off again
    if( !ui->actionAlwaysUseAMaZE->isChecked() ) setMlvDontAlwaysUseAmaze( m_pMlvObject );

    //Enable GUI drawing
    m_dontDraw = false;

    //Emit Ready-Signal
    emit exportReady();
}

//CDNG output
void MainWindow::startExportCdng(QString fileName)
{
    //Disable GUI drawing
    m_dontDraw = true;

    // we always get amaze frames for exporting
    setMlvAlwaysUseAmaze( m_pMlvObject );
    llrpResetFpmStatus(m_pMlvObject);
    llrpResetBpmStatus(m_pMlvObject);
    llrpComputeStripesOn(m_pMlvObject);
    m_pMlvObject->current_cached_frame_active = 0;
    //enable low level raw fixes (if wanted)
    if( ui->checkBoxRawFixEnable->isChecked() ) m_pMlvObject->llrawproc->fix_raw = 1;

    //StatusDialog
    m_pStatusDialog->ui->progressBar->setMaximum( m_exportQueue.first()->cutOut() - m_exportQueue.first()->cutIn() + 1 );
    m_pStatusDialog->ui->progressBar->setValue( 0 );
    m_pStatusDialog->show();
    //Frames in the export queue?!
    int totalFrames = 0;
    for( int i = 0; i < m_exportQueue.count(); i++ )
    {
        totalFrames += m_exportQueue.at(i)->cutOut() - m_exportQueue.at(i)->cutIn() + 1;
    }

    //Create folders and build name schemes
    QString pathName = QFileInfo( fileName ).path();
    fileName = QFileInfo( fileName ).fileName();
    fileName = fileName.left( fileName.indexOf( '.' ) );

    if( m_codecOption == CODEC_CNDG_DEFAULT ) pathName = pathName.append( "/%1" ).arg( fileName );
    else pathName = pathName.append( "/%1_1_%2-%3-%4_0001_C0000" )
            .arg( fileName )
            .arg( getMlvTmYear( m_pMlvObject ), 2, 10, QChar('0') )
            .arg( getMlvTmMonth( m_pMlvObject ), 2, 10, QChar('0') )
            .arg( getMlvTmDay( m_pMlvObject ), 2, 10, QChar('0') );

    //qDebug() << pathName << fileName;
    //Create folder
    QDir dir;
    dir.mkpath( pathName );

    //Output WAVE
    if( doesMlvHaveAudio( m_pMlvObject ) && m_audioExportEnabled )
    {
        QString wavFileName = pathName;
        if( m_codecOption == CODEC_CNDG_DEFAULT ) wavFileName = wavFileName.append( "/%1.wav" ).arg( fileName );
        else wavFileName = wavFileName.append( "/%1_1_%2-%3-%4_0001_C0000.wav" )
            .arg( fileName )
            .arg( getMlvTmYear( m_pMlvObject ), 2, 10, QChar('0') )
            .arg( getMlvTmMonth( m_pMlvObject ), 2, 10, QChar('0') )
            .arg( getMlvTmDay( m_pMlvObject ), 2, 10, QChar('0') );
        //qDebug() << wavFileName;
#ifdef Q_OS_UNIX
        writeMlvAudioToWaveCut( m_pMlvObject, wavFileName.toUtf8().data(), m_exportQueue.first()->cutIn(), m_exportQueue.first()->cutOut() );
#else
        writeMlvAudioToWaveCut( m_pMlvObject, wavFileName.toLatin1().data(), m_exportQueue.first()->cutIn(), m_exportQueue.first()->cutOut() );
#endif
    }

    //Set aspect ratio of the picture
    int32_t picAR[4] = { 0 };
    //Set horizontal stretch
    if( m_exportQueue.first()->stretchFactorX() == STRETCH_H_133 )
    {
        picAR[0] = 4; picAR[1] = 3;
    }
    else if( m_exportQueue.first()->stretchFactorX() == STRETCH_H_150 )
    {
        picAR[0] = 3; picAR[1] = 2;
    }
    else if( m_exportQueue.first()->stretchFactorX() == STRETCH_H_175 )
    {
        picAR[0] = 7; picAR[1] = 4;
    }
    else if( m_exportQueue.first()->stretchFactorX() == STRETCH_H_180 )
    {
        picAR[0] = 9; picAR[1] = 5;
    }
    else if( m_exportQueue.first()->stretchFactorX() == STRETCH_H_200 )
    {
        picAR[0] = 2; picAR[1] = 1;
    }
    else
    {
        picAR[0] = 1; picAR[1] = 1;
    }
    //Set vertical stretch
    if(m_exportQueue.first()->stretchFactorY() == STRETCH_V_167)
    {
        picAR[2] = 5; picAR[3] = 3;
    }
    else if(m_exportQueue.first()->stretchFactorY() == STRETCH_V_300)
    {
        picAR[2] = 3; picAR[3] = 1;
    }
    else if(m_exportQueue.first()->stretchFactorY() == STRETCH_V_033)
    {
        picAR[2] = 1; picAR[3] = 3;
    }
    else
    {
        picAR[2] = 1; picAR[3] = 1;
    }

    //Init DNG data struct
    dngObject_t * cinemaDng = initDngObject( m_pMlvObject, m_codecProfile - 6, getFramerate(), picAR);

    //Output frames loop
    for( uint32_t frame = m_exportQueue.first()->cutIn() - 1; frame < m_exportQueue.first()->cutOut(); frame++ )
    {
        QString dngName;
        if( m_codecOption == CODEC_CNDG_DEFAULT ) dngName = dngName.append( "%1_%2.dng" )
                                                                                .arg( fileName )
                                                                                .arg( getMlvFrameNumber( m_pMlvObject, frame ), 6, 10, QChar('0') );
        else dngName = dngName.append( "%1_1_%2-%3-%4_0001_C0000_%5.dng" )
            .arg( fileName )
            .arg( getMlvTmYear( m_pMlvObject ), 2, 10, QChar('0') )
            .arg( getMlvTmMonth( m_pMlvObject ), 2, 10, QChar('0') )
            .arg( getMlvTmDay( m_pMlvObject ), 2, 10, QChar('0') )
            .arg( getMlvFrameNumber( m_pMlvObject, frame ), 6, 10, QChar('0') );

        QString filePathNr = pathName;
        filePathNr = filePathNr.append( "/" + dngName );

        //Save cDNG frame
#ifdef Q_OS_UNIX
        if( saveDngFrame( m_pMlvObject, cinemaDng, frame, filePathNr.toUtf8().data() ) )
#else
        if( saveDngFrame( m_pMlvObject, cinemaDng, frame, filePathNr.toLatin1().data() ) )
#endif
        {
            m_pStatusDialog->hide();
            qApp->processEvents();
            int ret = QMessageBox::critical( this,
                                             tr( "MLV App - Export file error" ),
                                             tr( "Could not save: %1\nHow do you like to proceed?" ).arg( dngName ),
                                             tr( "Skip frame" ),
                                             tr( "Abort current export" ),
                                             tr( "Abort batch export" ),
                                             0, 2 );
            if( ret == 2 )
            {
                exportAbort();
            }
            if( ret > 0 )
            {
                break;
            }
        }

        //Set Status
        m_pStatusDialog->ui->progressBar->setValue( frame - ( m_exportQueue.first()->cutIn() - 1 ) + 1 );
        m_pStatusDialog->ui->progressBar->repaint();
        m_pStatusDialog->drawTimeFromToDoFrames( totalFrames - frame + ( m_exportQueue.first()->cutIn() - 1 ) - 1 );
        qApp->processEvents();

        //Abort pressed? -> End the loop
        if( m_exportAbortPressed ) break;
    }

    //Free DNG data struct
    freeDngObject( cinemaDng );

    //Enable GUI drawing
    m_dontDraw = false;

    //Emit Ready-Signal
    emit exportReady();
}

//MLV export
void MainWindow::startExportMlv(QString fileName)
{
    //Disable GUI drawing
    m_dontDraw = true;

    //StatusDialog
    m_pStatusDialog->ui->progressBar->setMaximum( m_exportQueue.first()->cutOut() - m_exportQueue.first()->cutIn() + 1 );
    m_pStatusDialog->ui->progressBar->setValue( 0 );
    m_pStatusDialog->show();
    //Frames in the export queue?!
    uint32_t totalFrames = 0;
    for( int i = 0; i < m_exportQueue.count(); i++ )
    {
        totalFrames += m_exportQueue.at(i)->cutOut() - m_exportQueue.at(i)->cutIn() + 1;
    }

    //Create folders and build name schemes
    QString pathName = QFileInfo( fileName ).path();
    fileName = QFileInfo( fileName ).fileName();
    //fileName = fileName.left( fileName.indexOf( '.' ) );
    pathName = pathName.append( "/%1" ).arg( fileName );

    /* open .MLV file for writing */
#ifdef Q_OS_UNIX
    FILE* mlvOut = fopen(pathName.toUtf8().data(), "wb");
#else
    FILE* mlvOut = fopen(pathName.toLatin1().data(), "wb");
#endif
    if (!mlvOut)
    {
        return;
    }

    //Allocate buffer for averaging
    uint32_t * averagedImage = NULL;
    if( m_codecOption == CODEC_MLV_AVERAGED ) averagedImage = (uint32_t *)calloc( m_pMlvObject->RAWI.xRes * m_pMlvObject->RAWI.yRes * sizeof( uint32_t ), 1 );
    //Check if MLV has audio and it is requested to be exported
    int exportAudio = (doesMlvHaveAudio( m_pMlvObject ) && m_audioExportEnabled);
    //Error message string passed from backend
    char errorMessage[256] = { 0 };
    //Save MLV block headers
    int ret = saveMlvHeaders( m_pMlvObject, mlvOut, exportAudio, m_codecOption, m_exportQueue.first()->cutIn(), m_exportQueue.first()->cutOut(), VERSION, errorMessage );
    //Output frames loop
    for( uint32_t frame = m_exportQueue.first()->cutIn() - 1; frame < m_exportQueue.first()->cutOut(); frame++ )
    {
        //Save audio and video frames
        if( ret || saveMlvAVFrame( m_pMlvObject, mlvOut, exportAudio, m_codecOption, m_exportQueue.first()->cutIn(), m_exportQueue.first()->cutOut(), frame , averagedImage, errorMessage) )
        {
            fclose(mlvOut); mlvOut = NULL;
            QFile( pathName ).remove();

            ret = QMessageBox::critical( this,
                                         tr( "MLV App - Export file error" ),
                                         tr( "%1" ).arg( errorMessage ),
                                         tr( "Abort current export" ),
                                         tr( "Abort batch export" ),
                                         0, 1 );
            if( ret ) exportAbort();
            else break;
        }
        else
        {
            //Set Status
            m_pStatusDialog->ui->progressBar->setValue( frame - ( m_exportQueue.first()->cutIn() - 1 ) + 1 );
            m_pStatusDialog->ui->progressBar->repaint();
            m_pStatusDialog->drawTimeFromToDoFrames( totalFrames - frame + ( m_exportQueue.first()->cutIn() - 1 ) - 1 );
            qApp->processEvents();
        }
        //Abort pressed? -> End the loop
        if( m_exportAbortPressed || m_codecOption == CODEC_MLV_EXTRACT_DF) break;
    }
    //Clean up
    if( averagedImage ) free( averagedImage );
    if( mlvOut ) fclose(mlvOut);
    //Enable GUI drawing
    m_dontDraw = false;
    //Emit Ready-Signal
    emit exportReady();
}

//Export via AVFoundation
#ifdef Q_OS_MACX
void MainWindow::startExportAVFoundation(QString fileName)
{
    //Disable GUI drawing
    m_dontDraw = true;

    //chose if we want to get amaze frames for exporting, or bilinear
    if( m_exportDebayerMode == 0 )
    {
        setMlvDontAlwaysUseAmaze( m_pMlvObject );
    }
    else if( m_exportDebayerMode == 1 )
    {
        setMlvAlwaysUseAmaze( m_pMlvObject );
    }
    else if( m_exportDebayerMode == 2 )
    {
        setMlvUseLmmseDebayer( m_pMlvObject );
    }
    else if( m_exportDebayerMode == 3 )
    {
        setMlvUseIgvDebayer( m_pMlvObject );
    }
    else
    {
        switch( m_exportQueue.first()->debayer() )
        {
        case ReceiptSettings::None:
            setMlvUseNoneDebayer( m_pMlvObject );
            break;
        case ReceiptSettings::Simple:
            setMlvUseSimpleDebayer( m_pMlvObject );
            break;
        case ReceiptSettings::Bilinear:
            setMlvDontAlwaysUseAmaze( m_pMlvObject );
            break;
        case ReceiptSettings::LMMSE:
            setMlvUseLmmseDebayer( m_pMlvObject );
            break;
        case ReceiptSettings::IGV:
            setMlvUseIgvDebayer( m_pMlvObject );
            break;
        case ReceiptSettings::AMaZE:
            setMlvAlwaysUseAmaze( m_pMlvObject );
            break;
        default:
            break;
        }
    }
    llrpResetFpmStatus(m_pMlvObject);
    llrpResetBpmStatus(m_pMlvObject);
    llrpComputeStripesOn(m_pMlvObject);
    m_pMlvObject->current_cached_frame_active = 0;
    //enable low level raw fixes (if wanted)
    if( ui->checkBoxRawFixEnable->isChecked() ) m_pMlvObject->llrawproc->fix_raw = 1;

    //StatusDialog
    m_pStatusDialog->ui->progressBar->setMaximum( m_exportQueue.first()->cutOut() - m_exportQueue.first()->cutIn() + 1 );
    m_pStatusDialog->ui->progressBar->setValue( 0 );
    m_pStatusDialog->show();
    //Frames in the export queue?!
    int totalFrames = 0;
    for( int i = 0; i < m_exportQueue.count(); i++ )
    {
        totalFrames += m_exportQueue.at(i)->cutOut() - m_exportQueue.at(i)->cutIn() + 1;
    }

    //If file exists, delete it!
    QFile *file = new QFile( fileName );
    if( file->exists() ) file->remove();
    delete file;

    //Codec?
    int avfCodec;
    if( m_codecProfile == CODEC_PRORES422ST ) avfCodec = AVF_CODEC_PRORES_422;
    else if( m_codecProfile == CODEC_H264 ) avfCodec = AVF_CODEC_H264;
    else avfCodec = AVF_CODEC_PRORES_4444;

    //Init Encoder
    AVEncoder_t * encoder = initAVEncoder( getMlvWidth( m_pMlvObject ),
                                           getMlvHeight( m_pMlvObject ),
                                           avfCodec,
                                           AVF_COLOURSPACE_SRGB,
                                           getFramerate() );

    beginWritingVideoFile(encoder, fileName.toUtf8().data());

    //Build buffer
    uint32_t frameSize = getMlvWidth( m_pMlvObject ) * getMlvHeight( m_pMlvObject ) * 3;
    uint16_t * imgBuffer;
    imgBuffer = ( uint16_t* )malloc( frameSize * sizeof( uint16_t ) );

    //Encoder frames
    for( uint64_t frame = ( m_exportQueue.first()->cutIn() - 1 ); frame < m_exportQueue.first()->cutOut(); frame++ )
    {
        //Get&Encode
        if( m_codecProfile == CODEC_H264 )
        {
            getMlvProcessedFrame8( m_pMlvObject, frame, m_pRawImage, QThread::idealThreadCount() );
            addFrameToVideoFile8bit( encoder, m_pRawImage );
        }
        else
        {
            getMlvProcessedFrame16( m_pMlvObject, frame, imgBuffer, QThread::idealThreadCount() );
            addFrameToVideoFile( encoder, imgBuffer );
        }

        //Set Status
        m_pStatusDialog->ui->progressBar->setValue( frame - ( m_exportQueue.first()->cutIn() - 1 ) + 1 );
        m_pStatusDialog->ui->progressBar->repaint();
        m_pStatusDialog->drawTimeFromToDoFrames( totalFrames - frame + ( m_exportQueue.first()->cutIn() - 1 ) - 1 );
        qApp->processEvents();

        //Abort pressed? -> End the loop
        if( m_exportAbortPressed ) break;
    }

    //Clean up
    free( imgBuffer );
    endWritingVideoFile(encoder);
    freeAVEncoder(encoder);

    //Audio
    if( m_audioExportEnabled && doesMlvHaveAudio( m_pMlvObject ) && !m_exportAbortPressed )
    {
        QString wavFileName = QString( "%1.wav" ).arg( fileName.left( fileName.lastIndexOf( "." ) ) );
        writeMlvAudioToWaveCut( m_pMlvObject, wavFileName.toUtf8().data(), m_exportQueue.first()->cutIn(), m_exportQueue.first()->cutOut() );

        QString tempFileName = QString( "%1_temp.mov" ).arg( fileName.left( fileName.lastIndexOf( "." ) ) );
        QFile( fileName ).rename( tempFileName );

        //FFMpeg export
        QString ffmpegAudioCommand = QCoreApplication::applicationDirPath();
        ffmpegAudioCommand.append( QString( "/ffmpeg\"" ) );
        ffmpegAudioCommand.prepend( QString( "\"" ) );

        //Renaming needs time :P
        QThread::msleep( 200 );

#ifdef STDOUT_SILENT
        ffmpegAudioCommand.append( QString( " -loglevel 0" ) );
#endif

        ffmpegAudioCommand.append( QString( " -i \"%1\" -i \"%2\" -map 0:0 -map 1:0 -c copy \"%3\"" )
                .arg( tempFileName ).arg( wavFileName ).arg( fileName ) );

        QProcess ffmpegProc;
        //qDebug() << ffmpegAudioCommand <<
        ffmpegProc.execute( ffmpegAudioCommand );

        QFile( tempFileName ).remove();
        QFile( wavFileName ).remove();
    }

    //If we don't like amaze we switch it off again
    if( !ui->actionAlwaysUseAMaZE->isChecked() ) setMlvDontAlwaysUseAmaze( m_pMlvObject );

    //Enable GUI drawing
    m_dontDraw = false;

    //Emit Ready-Signal
    emit exportReady();
}
#endif

//Adds the fileName to the Session List
void MainWindow::addFileToSession(QString fileName)
{
    //Save settings of actual clip (if there is one)
    if( m_pSessionReceipts.count() > 0 )
    {
        if( !m_pSessionReceipts.at( m_lastActiveClipInSession )->wasNeverLoaded() )
        {
            setReceipt( m_pSessionReceipts.at( m_lastActiveClipInSession ) );
        }
    }
    //Add to session list (empty Pixmap is just spacer)
    QListWidgetItem *item = new QListWidgetItem( QFileInfo(fileName).fileName() );
    item->setToolTip( fileName );
    ui->listWidgetSession->addItem( item );
    //Set sliders
    ReceiptSettings *sliders = new ReceiptSettings(); //default
    sliders->setFileName( fileName );
    m_pSessionReceipts.append( sliders );
    //Save index of active clip
    m_lastActiveClipInSession = ui->listWidgetSession->row( item );
    //Set this row to current row
    ui->listWidgetSession->clearSelection();
    ui->listWidgetSession->setCurrentItem( item );
    //Update App
    qApp->processEvents();
}

//Open a session file
void MainWindow::openSession(QString fileNameSession)
{
    QXmlStreamReader Rxml;
    QFile file(fileNameSession);
    if( !file.open(QIODevice::ReadOnly | QFile::Text) )
    {
        return;
    }

    //Version of settings (values may be interpreted differently)
    int versionMasxml = 0;

    //Clear the last session
    deleteSession();

    //Parse
    Rxml.setDevice(&file);
    while( !Rxml.atEnd() )
    {
        Rxml.readNext();
        //qDebug() << "InWhile";
        if( Rxml.isStartElement() && Rxml.name() == "mlv_files" )
        {
            //Read version string, if there is one
            if( Rxml.attributes().count() != 0 )
            {
                //qDebug() << "masxmlVersion" << Rxml.attributes().at(0).value().toInt();
                versionMasxml = Rxml.attributes().at(0).value().toInt();
            }
            //qDebug() << "StartElem";
            while( !Rxml.atEnd() && !Rxml.isEndElement() )
            {
                Rxml.readNext();
                if( Rxml.isStartElement() && Rxml.name() == "clip" )
                {
                    //qDebug() << "Clip!" << Rxml.attributes().at(0).name() << Rxml.attributes().at(0).value();
                    QString fileName = Rxml.attributes().at(0).value().toString();
                    //If file is not there, search at alternative relative path for file
                    if( !QFile( fileName ).exists() )
                    {
                        if( Rxml.attributes().count() > 1 )
                        {
                            QString relativeName = Rxml.attributes().at(1).value().toString();
                            fileName = QDir( QFileInfo( fileNameSession ).path() ).filePath( relativeName );
                        }
                    }

                    if( QFile( fileName ).exists() )
                    {
                        //Save last file name
                        m_lastSessionFileName = fileName;
                        //Add file to Sessionlist
                        addFileToSession( fileName );
                        //Open the file
                        openMlvForPreview( fileName );
                        m_pSessionReceipts.last()->setFileName( fileName );

                        readXmlElementsFromFile( &Rxml, m_pSessionReceipts.last(), versionMasxml );
                        setSliders( m_pSessionReceipts.last(), false );
                        previewPicture( ui->listWidgetSession->count() - 1 );
                        m_lastActiveClipInSession = ui->listWidgetSession->count() - 1;
                    }
                    else
                    {
                        QMessageBox::critical( this, tr( "Open Session Error" ), tr( "File not found: \r\n%1" ).arg( fileName ) );
                        //If file does not exist we just parse uninteresting data in the right way
                        while( !Rxml.atEnd() && !Rxml.isEndElement() )
                        {
                            Rxml.readNext();
                            if( Rxml.isStartElement() ) //future features
                            {
                                Rxml.readElementText();
                                Rxml.readNext();
                            }
                        }
                    }
                    Rxml.readNext();
                }
                else if( Rxml.isEndElement() )
                {
                    //qDebug() << "EndElement! (clip)";
                    Rxml.readNext();
                }
            }
        }
    }

    file.close();

    //Caching is in which state? Set it!
    if( ui->actionCaching->isChecked() ) on_actionCaching_triggered();

    if (Rxml.hasError())
    {
        QMessageBox::critical( this, tr( "Open Session" ), tr( "Error: Failed to parse file! %1" )
                               .arg( Rxml.errorString() ) );
        return;
    }
    else if (file.error() != QFile::NoError)
    {
        QMessageBox::critical( this, tr( "Open Session" ), tr( "Error: Cannot read file! %1" ).arg( file.errorString() ) );
        return;
    }

    m_pRecentFilesMenu->addRecentFile( QDir::toNativeSeparators( fileNameSession ) );
}

//Save Session
void MainWindow::saveSession(QString fileName)
{
    //Save slider receipt
    setReceipt( m_pSessionReceipts.at( m_lastActiveClipInSession ) );

    QFile file(fileName);
    file.open(QIODevice::WriteOnly);

    QXmlStreamWriter xmlWriter(&file);
    xmlWriter.setAutoFormatting(true);
    xmlWriter.writeStartDocument();

    xmlWriter.writeStartElement( "mlv_files" );
    xmlWriter.writeAttribute( "version", "2" );
    for( int i = 0; i < ui->listWidgetSession->count(); i++ )
    {
        xmlWriter.writeStartElement( "clip" );
        xmlWriter.writeAttribute( "file", ui->listWidgetSession->item(i)->toolTip() );
        xmlWriter.writeAttribute( "relative", QDir( QFileInfo( fileName ).path() ).relativeFilePath( ui->listWidgetSession->item(i)->toolTip() ) );
        writeXmlElementsToFile( &xmlWriter, m_pSessionReceipts.at(i) );
        xmlWriter.writeEndElement();
    }
    xmlWriter.writeEndElement();

    xmlWriter.writeEndDocument();

    file.close();

    m_pRecentFilesMenu->addRecentFile( QDir::toNativeSeparators( fileName ) );
}


//Imports and sets slider settings from a file to the sliders
void MainWindow::on_actionImportReceipt_triggered()
{
    //Stop playback if active
    ui->actionPlay->setChecked( false );

    //If no clip loaded, abort
    if( m_pSessionReceipts.empty() ) return;

    QString path = QFileInfo( m_lastReceiptFileName ).absolutePath();
    QString fileName = QFileDialog::getOpenFileName(this,
                                           tr("Open MLV App Receipt Xml"), path,
                                           tr("MLV App Receipt Xml files (*.marxml)"));

    //Abort selected
    if( fileName.count() == 0 ) return;

    //Open a XML stream for the file
    QXmlStreamReader Rxml;
    QFile file(fileName);
    if( !file.open(QIODevice::ReadOnly | QFile::Text) )
    {
        return;
    }

    //Version of settings (values may be interpreted differently)
    int versionReceipt = 0;

    //Parse
    Rxml.setDevice(&file);
    while( !Rxml.atEnd() )
    {
        Rxml.readNext();
        if( Rxml.isStartElement() && Rxml.name() == "receipt" )
        {
            //Read version string, if there is one
            if( Rxml.attributes().count() != 0 )
            {
                //qDebug() << "masxmlVersion" << Rxml.attributes().at(0).value().toInt();
                versionReceipt = Rxml.attributes().at(0).value().toInt();
            }
            readXmlElementsFromFile( &Rxml, m_pSessionReceipts.at( m_lastActiveClipInSession ), versionReceipt );
        }
    }
    file.close();

    //Set the sliders
    setSliders( m_pSessionReceipts.at( m_lastActiveClipInSession ), false );
}

//Exports the actual slider settings to a file
void MainWindow::on_actionExportReceipt_triggered()
{
    //Stop playback if active
    ui->actionPlay->setChecked( false );

    QString path = QFileInfo( m_lastReceiptFileName ).absolutePath();
    QString fileName = QFileDialog::getSaveFileName(this,
                                           tr("Save MLV App Receipt Xml"), path,
                                           tr("MLV App Receipt Xml files (*.marxml)"));

    //Abort selected
    if( fileName.count() == 0 ) return;

    //Save slider receipt
    setReceipt( m_pSessionReceipts.at( m_lastActiveClipInSession ) );

    QFile file(fileName);
    file.open(QIODevice::WriteOnly);

    //Open a XML writer
    QXmlStreamWriter xmlWriter(&file);
    xmlWriter.setAutoFormatting(true);
    xmlWriter.writeStartDocument();

    xmlWriter.writeStartElement( "receipt" );
    xmlWriter.writeAttribute( "version", "2" );

    writeXmlElementsToFile( &xmlWriter, m_pSessionReceipts.at( m_lastActiveClipInSession ) );

    xmlWriter.writeEndElement();
    xmlWriter.writeEndDocument();

    file.close();
}

//Read all receipt elements from xml
void MainWindow::readXmlElementsFromFile(QXmlStreamReader *Rxml, ReceiptSettings *receipt, int version)
{
<<<<<<< HEAD
    //Compatibility for Cam Matrix (files without the tag will disable it
    receipt->setCamMatrixUsed( false );

    //Read tags
=======
    //Compatibility for old saved dual iso projects
    receipt->setDualIsoForced( DISO_FORCED );

>>>>>>> 4a317907
    while( !Rxml->atEnd() && !Rxml->isEndElement() )
    {
        Rxml->readNext();
        if( Rxml->isStartElement() && Rxml->name() == "exposure" )
        {
            receipt->setExposure( Rxml->readElementText().toInt() );
            Rxml->readNext();
        }
        else if( Rxml->isStartElement() && Rxml->name() == "contrast" )
        {
            receipt->setContrast( Rxml->readElementText().toInt() );
            Rxml->readNext();
        }
        else if( Rxml->isStartElement() && Rxml->name() == "temperature" )
        {
            receipt->setTemperature( Rxml->readElementText().toInt() );
            Rxml->readNext();
        }
        else if( Rxml->isStartElement() && Rxml->name() == "tint" )
        {
            receipt->setTint( Rxml->readElementText().toInt() );
            Rxml->readNext();
        }
        else if( Rxml->isStartElement() && Rxml->name() == "clarity" )
        {
            receipt->setClarity( Rxml->readElementText().toInt() );
            Rxml->readNext();
        }
        else if( Rxml->isStartElement() && Rxml->name() == "vibrance" )
        {
            receipt->setVibrance( Rxml->readElementText().toInt() );
            Rxml->readNext();
        }
        else if( Rxml->isStartElement() && Rxml->name() == "saturation" )
        {
            if( version < 2 ) receipt->setSaturation( ( Rxml->readElementText().toInt() * 2.0 ) - 100.0 );
            else receipt->setSaturation( Rxml->readElementText().toInt() );
            Rxml->readNext();
        }
        else if( Rxml->isStartElement() && Rxml->name() == "ls" )
        {
            if( version < 2 ) receipt->setLs( Rxml->readElementText().toInt() * 10.0 / FACTOR_LS );
            else receipt->setLs( Rxml->readElementText().toInt() );
            Rxml->readNext();
        }
        else if( Rxml->isStartElement() && Rxml->name() == "lr" )
        {
            receipt->setLr( Rxml->readElementText().toInt() );
            Rxml->readNext();
        }
        else if( Rxml->isStartElement() && Rxml->name() == "ds" )
        {
            if( version < 2 ) receipt->setDs( Rxml->readElementText().toInt() * 10.0 / FACTOR_DS );
            else receipt->setDs( Rxml->readElementText().toInt() );
            Rxml->readNext();
        }
        else if( Rxml->isStartElement() && Rxml->name() == "dr" )
        {
            receipt->setDr( Rxml->readElementText().toInt() );
            Rxml->readNext();
        }
        else if( Rxml->isStartElement() && Rxml->name() == "lightening" )
        {
            if( version < 2 ) receipt->setLightening( Rxml->readElementText().toInt() / FACTOR_LIGHTEN );
            else receipt->setLightening( Rxml->readElementText().toInt() );
            Rxml->readNext();
        }
        else if( Rxml->isStartElement() && Rxml->name() == "shadows" )
        {
            receipt->setShadows( Rxml->readElementText().toInt() );
            Rxml->readNext();
        }
        else if( Rxml->isStartElement() && Rxml->name() == "highlights" )
        {
            receipt->setHighlights( Rxml->readElementText().toInt() );
            Rxml->readNext();
        }
        else if( Rxml->isStartElement() && Rxml->name() == "gradientEnabled" )
        {
            receipt->setGradientEnabled( (bool)Rxml->readElementText().toInt() );
            Rxml->readNext();
        }
        else if( Rxml->isStartElement() && Rxml->name() == "gradientExposure" )
        {
            receipt->setGradientExposure( Rxml->readElementText().toInt() );
            Rxml->readNext();
        }
        else if( Rxml->isStartElement() && Rxml->name() == "gradientContrast" )
        {
            receipt->setGradientContrast( Rxml->readElementText().toInt() );
            Rxml->readNext();
        }
        else if( Rxml->isStartElement() && Rxml->name() == "gradientStartX" )
        {
            receipt->setGradientStartX( Rxml->readElementText().toInt() );
            Rxml->readNext();
        }
        else if( Rxml->isStartElement() && Rxml->name() == "gradientStartY" )
        {
            receipt->setGradientStartY( Rxml->readElementText().toInt() );
            Rxml->readNext();
        }
        else if( Rxml->isStartElement() && Rxml->name() == "gradientLength" )
        {
            receipt->setGradientLength( Rxml->readElementText().toInt() );
            Rxml->readNext();
        }
        else if( Rxml->isStartElement() && Rxml->name() == "gradientAngle" )
        {
            receipt->setGradientAngle( Rxml->readElementText().toInt() );
            Rxml->readNext();
        }
        else if( Rxml->isStartElement() && Rxml->name() == "sharpen" )
        {
            receipt->setSharpen( Rxml->readElementText().toInt() );
            Rxml->readNext();
        }
        else if( Rxml->isStartElement() && Rxml->name() == "chromaBlur" )
        {
            receipt->setChromaBlur( Rxml->readElementText().toInt() );
            Rxml->readNext();
        }
        else if( Rxml->isStartElement() && Rxml->name() == "highlightReconstruction" )
        {
            receipt->setHighlightReconstruction( (bool)Rxml->readElementText().toInt() );
            Rxml->readNext();
        }
        else if( Rxml->isStartElement() && Rxml->name() == "camMatrixUsed" )
        {
            receipt->setCamMatrixUsed( (bool)Rxml->readElementText().toInt() );
            Rxml->readNext();
        }
        else if( Rxml->isStartElement() && Rxml->name() == "chromaSeparation" )
        {
            receipt->setChromaSeparation( (bool)Rxml->readElementText().toInt() );
            Rxml->readNext();
        }
        else if( Rxml->isStartElement() && Rxml->name() == "profile" )
        {
            uint8_t profile = (uint8_t)Rxml->readElementText().toUInt();
            if( version < 2 && profile > 1 ) receipt->setProfile( profile + 1 );
            else receipt->setProfile( profile );
            Rxml->readNext();
        }
        else if( Rxml->isStartElement() && Rxml->name() == "denoiserWindow" )
        {
            receipt->setDenoiserWindow( Rxml->readElementText().toInt() );
            Rxml->readNext();
        }
        else if( Rxml->isStartElement() && Rxml->name() == "denoiserStrength" )
        {
            receipt->setDenoiserStrength( Rxml->readElementText().toInt() );
            Rxml->readNext();
        }
        else if( Rxml->isStartElement() && Rxml->name() == "rawFixesEnabled" )
        {
            receipt->setRawFixesEnabled( (bool)Rxml->readElementText().toInt() );
            Rxml->readNext();
        }
        else if( Rxml->isStartElement() && Rxml->name() == "verticalStripes" )
        {
            receipt->setVerticalStripes( Rxml->readElementText().toInt() );
            Rxml->readNext();
        }
        else if( Rxml->isStartElement() && Rxml->name() == "focusPixels" )
        {
            receipt->setFocusPixels( Rxml->readElementText().toInt() );
            Rxml->readNext();
        }
        else if( Rxml->isStartElement() && Rxml->name() == "fpiMethod" )
        {
            receipt->setFpiMethod( Rxml->readElementText().toInt() );
            Rxml->readNext();
        }
        else if( Rxml->isStartElement() && Rxml->name() == "badPixels" )
        {
            receipt->setBadPixels( Rxml->readElementText().toInt() );
            Rxml->readNext();
        }
        else if( Rxml->isStartElement() && Rxml->name() == "bpsMethod" )
        {
            receipt->setBpsMethod( Rxml->readElementText().toInt() );
            Rxml->readNext();
        }
        else if( Rxml->isStartElement() && Rxml->name() == "bpiMethod" )
        {
            receipt->setBpiMethod( Rxml->readElementText().toInt() );
            Rxml->readNext();
        }
        else if( Rxml->isStartElement() && Rxml->name() == "chromaSmooth" )
        {
            receipt->setChromaSmooth( Rxml->readElementText().toInt() );
            Rxml->readNext();
        }
        else if( Rxml->isStartElement() && Rxml->name() == "patternNoise" )
        {
            receipt->setPatternNoise( Rxml->readElementText().toInt() );
            Rxml->readNext();
        }
        else if( Rxml->isStartElement() && Rxml->name() == "deflickerTarget" )
        {
            receipt->setDeflickerTarget( Rxml->readElementText().toInt() );
            Rxml->readNext();
        }
        else if( Rxml->isStartElement() && Rxml->name() == "dualIsoForced" )
        {
            receipt->setDualIsoForced( Rxml->readElementText().toInt() );
            Rxml->readNext();
        }
        else if( Rxml->isStartElement() && Rxml->name() == "dualIso" )
        {
            receipt->setDualIso( Rxml->readElementText().toInt() );
            Rxml->readNext();
        }
        else if( Rxml->isStartElement() && Rxml->name() == "dualIsoInterpolation" )
        {
            receipt->setDualIsoInterpolation( Rxml->readElementText().toInt() );
            Rxml->readNext();
        }
        else if( Rxml->isStartElement() && Rxml->name() == "dualIsoAliasMap" )
        {
            receipt->setDualIsoAliasMap( Rxml->readElementText().toInt() );
            Rxml->readNext();
        }
        else if( Rxml->isStartElement() && Rxml->name() == "dualIsoFrBlending" )
        {
            receipt->setDualIsoFrBlending( Rxml->readElementText().toInt() );
            Rxml->readNext();
        }
        else if( Rxml->isStartElement() && Rxml->name() == "dualIsoWhite" )
        {
            receipt->setDualIsoWhite( Rxml->readElementText().toUInt() );
            Rxml->readNext();
        }
        else if( Rxml->isStartElement() && Rxml->name() == "dualIsoBlack" )
        {
            receipt->setDualIsoBlack( Rxml->readElementText().toUInt() );
            Rxml->readNext();
        }
        else if( Rxml->isStartElement() && Rxml->name() == "darkFrameFileName" )
        {
            receipt->setDarkFrameFileName( Rxml->readElementText() );
            Rxml->readNext();
        }
        else if( Rxml->isStartElement() && Rxml->name() == "darkFrameEnabled" )
        {
            receipt->setDarkFrameEnabled( Rxml->readElementText().toInt() );
            Rxml->readNext();
        }
        else if( Rxml->isStartElement() && Rxml->name() == "rawBlack" )
        {
            receipt->setRawBlack( Rxml->readElementText().toInt() );
            Rxml->readNext();
        }
        else if( Rxml->isStartElement() && Rxml->name() == "rawWhite" )
        {
            receipt->setRawWhite( Rxml->readElementText().toInt() );
            Rxml->readNext();
        }
        else if( Rxml->isStartElement() && Rxml->name() == "lutEnabled" )
        {
            receipt->setLutEnabled( (bool)Rxml->readElementText().toInt() );
            Rxml->readNext();
        }
        else if( Rxml->isStartElement() && Rxml->name() == "lutName" )
        {
            receipt->setLutName( Rxml->readElementText() );
            Rxml->readNext();
        }
        else if( Rxml->isStartElement() && Rxml->name() == "filterEnabled" )
        {
            receipt->setFilterEnabled( (bool)Rxml->readElementText().toInt() );
            Rxml->readNext();
        }
        else if( Rxml->isStartElement() && Rxml->name() == "filterIndex" )
        {
            receipt->setFilterIndex( Rxml->readElementText().toUInt() );
            Rxml->readNext();
        }
        else if( Rxml->isStartElement() && Rxml->name() == "filterStrength" )
        {
            receipt->setFilterStrength( Rxml->readElementText().toInt() );
            Rxml->readNext();
        }
        else if( Rxml->isStartElement() && Rxml->name() == "stretchFactorX" )
        {
            receipt->setStretchFactorX( Rxml->readElementText().toDouble() );
            Rxml->readNext();
        }
        else if( Rxml->isStartElement() && Rxml->name() == "stretchFactorY" )
        {
            receipt->setStretchFactorY( Rxml->readElementText().toDouble() );
            Rxml->readNext();
        }
        else if( Rxml->isStartElement() && Rxml->name() == "upsideDown" )
        {
            receipt->setUpsideDown( (bool)Rxml->readElementText().toInt() );
            Rxml->readNext();
        }
        else if( Rxml->isStartElement() && Rxml->name() == "cutIn" )
        {
            receipt->setCutIn( Rxml->readElementText().toInt() );
            Rxml->readNext();
        }
        else if( Rxml->isStartElement() && Rxml->name() == "cutOut" )
        {
            receipt->setCutOut( Rxml->readElementText().toInt() );
            Rxml->readNext();
        }
        else if( Rxml->isStartElement() ) //future features
        {
            Rxml->readElementText();
            Rxml->readNext();
        }
    }
}

//Write all receipt elements to xml
void MainWindow::writeXmlElementsToFile(QXmlStreamWriter *xmlWriter, ReceiptSettings *receipt)
{
    xmlWriter->writeTextElement( "exposure",                QString( "%1" ).arg( receipt->exposure() ) );
    xmlWriter->writeTextElement( "contrast",                QString( "%1" ).arg( receipt->contrast() ) );
    xmlWriter->writeTextElement( "temperature",             QString( "%1" ).arg( receipt->temperature() ) );
    xmlWriter->writeTextElement( "tint",                    QString( "%1" ).arg( receipt->tint() ) );
    xmlWriter->writeTextElement( "clarity",                 QString( "%1" ).arg( receipt->clarity() ) );
    xmlWriter->writeTextElement( "vibrance",                QString( "%1" ).arg( receipt->vibrance() ) );
    xmlWriter->writeTextElement( "saturation",              QString( "%1" ).arg( receipt->saturation() ) );
    xmlWriter->writeTextElement( "ds",                      QString( "%1" ).arg( receipt->ds() ) );
    xmlWriter->writeTextElement( "dr",                      QString( "%1" ).arg( receipt->dr() ) );
    xmlWriter->writeTextElement( "ls",                      QString( "%1" ).arg( receipt->ls() ) );
    xmlWriter->writeTextElement( "lr",                      QString( "%1" ).arg( receipt->lr() ) );
    xmlWriter->writeTextElement( "lightening",              QString( "%1" ).arg( receipt->lightening() ) );
    xmlWriter->writeTextElement( "shadows",                 QString( "%1" ).arg( receipt->shadows() ) );
    xmlWriter->writeTextElement( "highlights",              QString( "%1" ).arg( receipt->highlights() ) );
    xmlWriter->writeTextElement( "gradientEnabled",         QString( "%1" ).arg( receipt->isGradientEnabled() ) );
    xmlWriter->writeTextElement( "gradientExposure",        QString( "%1" ).arg( receipt->gradientExposure() ) );
    xmlWriter->writeTextElement( "gradientContrast",        QString( "%1" ).arg( receipt->gradientContrast() ) );
    xmlWriter->writeTextElement( "gradientStartX",          QString( "%1" ).arg( receipt->gradientStartX() ) );
    xmlWriter->writeTextElement( "gradientStartY",          QString( "%1" ).arg( receipt->gradientStartY() ) );
    xmlWriter->writeTextElement( "gradientLength",          QString( "%1" ).arg( receipt->gradientLength() ) );
    xmlWriter->writeTextElement( "gradientAngle",           QString( "%1" ).arg( receipt->gradientAngle() ) );
    xmlWriter->writeTextElement( "sharpen",                 QString( "%1" ).arg( receipt->sharpen() ) );
    xmlWriter->writeTextElement( "chromaBlur",              QString( "%1" ).arg( receipt->chromaBlur() ) );
    xmlWriter->writeTextElement( "highlightReconstruction", QString( "%1" ).arg( receipt->isHighlightReconstruction() ) );
    xmlWriter->writeTextElement( "camMatrixUsed",           QString( "%1" ).arg( receipt->isCamMatrixUsed() ) );
    xmlWriter->writeTextElement( "chromaSeparation",        QString( "%1" ).arg( receipt->isChromaSeparation() ) );
    xmlWriter->writeTextElement( "profile",                 QString( "%1" ).arg( receipt->profile() ) );
    xmlWriter->writeTextElement( "denoiserStrength",        QString( "%1" ).arg( receipt->denoiserStrength() ) );
    xmlWriter->writeTextElement( "denoiserWindow",          QString( "%1" ).arg( receipt->denoiserWindow() ) );
    xmlWriter->writeTextElement( "rawFixesEnabled",         QString( "%1" ).arg( receipt->rawFixesEnabled() ) );
    xmlWriter->writeTextElement( "verticalStripes",         QString( "%1" ).arg( receipt->verticalStripes() ) );
    xmlWriter->writeTextElement( "focusPixels",             QString( "%1" ).arg( receipt->focusPixels() ) );
    xmlWriter->writeTextElement( "fpiMethod",               QString( "%1" ).arg( receipt->fpiMethod() ) );
    xmlWriter->writeTextElement( "badPixels",               QString( "%1" ).arg( receipt->badPixels() ) );
    xmlWriter->writeTextElement( "bpsMethod",               QString( "%1" ).arg( receipt->bpsMethod() ) );
    xmlWriter->writeTextElement( "bpiMethod",               QString( "%1" ).arg( receipt->bpiMethod() ) );
    xmlWriter->writeTextElement( "chromaSmooth",            QString( "%1" ).arg( receipt->chromaSmooth() ) );
    xmlWriter->writeTextElement( "patternNoise",            QString( "%1" ).arg( receipt->patternNoise() ) );
    xmlWriter->writeTextElement( "deflickerTarget",         QString( "%1" ).arg( receipt->deflickerTarget() ) );
    xmlWriter->writeTextElement( "dualIsoForced",           QString( "%1" ).arg( receipt->dualIsoForced() ) );
    xmlWriter->writeTextElement( "dualIso",                 QString( "%1" ).arg( receipt->dualIso() ) );
    xmlWriter->writeTextElement( "dualIsoInterpolation",    QString( "%1" ).arg( receipt->dualIsoInterpolation() ) );
    xmlWriter->writeTextElement( "dualIsoAliasMap",         QString( "%1" ).arg( receipt->dualIsoAliasMap() ) );
    xmlWriter->writeTextElement( "dualIsoFrBlending",       QString( "%1" ).arg( receipt->dualIsoFrBlending() ) );
    xmlWriter->writeTextElement( "dualIsoWhite",            QString( "%1" ).arg( receipt->dualIsoWhite() ) );
    xmlWriter->writeTextElement( "dualIsoBlack",            QString( "%1" ).arg( receipt->dualIsoBlack() ) );
    xmlWriter->writeTextElement( "darkFrameFileName",       QString( "%1" ).arg( receipt->darkFrameFileName() ) );
    xmlWriter->writeTextElement( "darkFrameEnabled",        QString( "%1" ).arg( receipt->darkFrameEnabled() ) );
    xmlWriter->writeTextElement( "rawBlack",                QString( "%1" ).arg( receipt->rawBlack() ) );
    xmlWriter->writeTextElement( "rawWhite",                QString( "%1" ).arg( receipt->rawWhite() ) );
    xmlWriter->writeTextElement( "lutEnabled",              QString( "%1" ).arg( receipt->lutEnabled() ) );
    xmlWriter->writeTextElement( "lutName",                 QString( "%1" ).arg( receipt->lutName() ) );
    xmlWriter->writeTextElement( "filterEnabled",           QString( "%1" ).arg( receipt->filterEnabled() ) );
    xmlWriter->writeTextElement( "filterIndex",             QString( "%1" ).arg( receipt->filterIndex() ) );
    xmlWriter->writeTextElement( "filterStrength",          QString( "%1" ).arg( receipt->filterStrength() ) );
    xmlWriter->writeTextElement( "stretchFactorX",          QString( "%1" ).arg( receipt->stretchFactorX() ) );
    xmlWriter->writeTextElement( "stretchFactorY",          QString( "%1" ).arg( receipt->stretchFactorY() ) );
    xmlWriter->writeTextElement( "upsideDown",              QString( "%1" ).arg( receipt->upsideDown() ) );
    xmlWriter->writeTextElement( "cutIn",                   QString( "%1" ).arg( receipt->cutIn() ) );
    xmlWriter->writeTextElement( "cutOut",                  QString( "%1" ).arg( receipt->cutOut() ) );
}

//Delete all clips from Session
void MainWindow::deleteSession()
{
    //Clear the memory
    m_pSessionReceipts.clear();
    ui->listWidgetSession->clear();

    //Set window title to filename
    this->setWindowTitle( QString( "MLV App" ) );

    //disable drawing and kill old timer and old WaveFormMonitor
    m_fileLoaded = false;
    m_dontDraw = true;

    //Set Labels black
    ui->labelHistogram->setPixmap( QPixmap( ":/IMG/IMG/Histogram.png" ) );
    m_pGraphicsItem->setPixmap( QPixmap( ":/IMG/IMG/Histogram.png" ) );
    m_pScene->setSceneRect( 0, 0, 10, 10 );

    //Fake no audio track
    paintAudioTrack();

    //And reset sliders
    on_actionResetReceipt_triggered();

    //Export not possible without mlv file
    ui->actionExport->setEnabled( false );
    ui->actionExportCurrentFrame->setEnabled( false );

    //Set Clip Info to Dialog
    m_pInfoDialog->ui->tableWidget->item( 0, 1 )->setText( "-" );
    m_pInfoDialog->ui->tableWidget->item( 1, 1 )->setText( "-" );
    m_pInfoDialog->ui->tableWidget->item( 2, 1 )->setText( "-" );
    m_pInfoDialog->ui->tableWidget->item( 3, 1 )->setText( "-" );
    m_pInfoDialog->ui->tableWidget->item( 4, 1 )->setText( "-" );
    m_pInfoDialog->ui->tableWidget->item( 5, 1 )->setText( "-" );
    m_pInfoDialog->ui->tableWidget->item( 6, 1 )->setText( "-" );
    m_pInfoDialog->ui->tableWidget->item( 7, 1 )->setText( "-" );
    m_pInfoDialog->ui->tableWidget->item( 8, 1 )->setText( "-" );
    m_pInfoDialog->ui->tableWidget->item( 9, 1 )->setText( "-" );
    m_pInfoDialog->ui->tableWidget->item( 10, 1 )->setText( "-" );
    m_pInfoDialog->ui->tableWidget->item( 11, 1 )->setText( "-" );
    m_pInfoDialog->ui->tableWidget->item( 12, 1 )->setText( "-" );
    m_pInfoDialog->ui->tableWidget->item( 13, 1 )->setText( "-" );

    //Adapt slider to clip and move to position 0
    ui->horizontalSliderPosition->setValue( 0 );

    //Set label
    drawFrameNumberLabel();

    //If no clip loaded, import receipt is disabled
    ui->actionImportReceipt->setEnabled( false );
    //If no clip loaded, disable session save
    ui->actionSaveSession->setEnabled( false );
    ui->actionSaveAsSession->setEnabled( false );
    //Disable select all and delete clip actions
    ui->actionSelectAllClips->setEnabled( false );
    ui->actionDeleteSelectedClips->setEnabled( false );

    //Disable Gradient
    ui->checkBoxGradientEnable->setChecked( false );
    ui->checkBoxGradientEnable->setEnabled( false );
    ui->toolButtonGradientPaint->setEnabled( false );

    //Set darkframe subtraction, fix focus pixels and fix bad pixels to off
    ui->toolButtonDarkFrameSubtractionInt->setEnabled( false );
    setToolButtonDarkFrameSubtraction( 0 );
    setToolButtonFocusPixels( 0 );
    setToolButtonBadPixels( 0 );

    //Cut In & Out
    initCutInOut( -1 );

    //Draw TimeCode
    QPixmap pic = QPixmap::fromImage( m_pTimeCodeImage->getTimeCodeLabel( 0, 25 ).scaled( 200 * devicePixelRatio(),
                                                                                          30 * devicePixelRatio(),
                                                                                          Qt::IgnoreAspectRatio, Qt::SmoothTransformation) );
    pic.setDevicePixelRatio( devicePixelRatio() );
    m_pTcLabel->setPixmap( pic );

    //Reset session name
    m_sessionFileName.clear();
}

//returns true if file is already in session
bool MainWindow::isFileInSession(QString fileName)
{
    for( int i = 0; i < ui->listWidgetSession->count(); i++ )
    {
        if( ui->listWidgetSession->item( i )->toolTip() == fileName )
        {
            return true;
        }
    }
    return false;
}

//Set the edit sliders to settings
void MainWindow::setSliders(ReceiptSettings *receipt, bool paste)
{
    ui->horizontalSliderExposure->setValue( receipt->exposure() );
    ui->horizontalSliderContrast->setValue( receipt->contrast() );
    if( receipt->temperature() == -1 )
    {
        //Init Temp read from the file when imported and loaded very first time completely
        setWhiteBalanceFromMlv( receipt );
    }
    ui->horizontalSliderTemperature->setValue( receipt->temperature() );
    ui->horizontalSliderTint->setValue( receipt->tint() );
    on_horizontalSliderTint_valueChanged( receipt->tint() ); // Tint needs sometimes extra invitation
    ui->horizontalSliderClarity->setValue( receipt->clarity() );
    ui->horizontalSliderVibrance->setValue( receipt->vibrance() );
    ui->horizontalSliderSaturation->setValue( receipt->saturation() );

    ui->horizontalSliderDS->setValue( receipt->ds() );
    ui->horizontalSliderDR->setValue( receipt->dr() );
    ui->horizontalSliderLS->setValue( receipt->ls() );
    ui->horizontalSliderLR->setValue( receipt->lr() );

    ui->horizontalSliderLighten->setValue( receipt->lightening() );

    ui->horizontalSliderShadows->setValue( receipt->shadows() );
    ui->horizontalSliderHighlights->setValue( receipt->highlights() );

    ui->checkBoxGradientEnable->setChecked( receipt->isGradientEnabled() );
    ui->horizontalSliderExposureGradient->setValue( receipt->gradientExposure() );
    ui->horizontalSliderContrastGradient->setValue( receipt->gradientContrast() );
    ui->spinBoxGradientX->setValue( receipt->gradientStartX() );
    ui->spinBoxGradientY->setValue( receipt->gradientStartY() );
    ui->dialGradientAngle->setValue( receipt->gradientAngle() );
    ui->spinBoxGradientLength->setValue( receipt->gradientLength() );

    ui->horizontalSliderSharpen->setValue( receipt->sharpen() );
    ui->horizontalSliderChromaBlur->setValue( receipt->chromaBlur() );

    ui->checkBoxHighLightReconstruction->setChecked( receipt->isHighlightReconstruction() );
    on_checkBoxHighLightReconstruction_toggled( receipt->isHighlightReconstruction() );

    ui->checkBoxUseCameraMatrix->setChecked( receipt->isCamMatrixUsed() );
    on_checkBoxUseCameraMatrix_toggled( receipt->isCamMatrixUsed() );

    ui->checkBoxChromaSeparation->setChecked( receipt->isChromaSeparation() );
    on_checkBoxChromaSeparation_toggled( receipt->isChromaSeparation() );

    ui->comboBoxProfile->setCurrentIndex( receipt->profile() );
    on_comboBoxProfile_currentIndexChanged( receipt->profile() );

    ui->horizontalSliderDenoiseStrength->setValue( receipt->denoiserStrength() );
    ui->comboBoxDenoiseWindow->setCurrentIndex( receipt->denoiserWindow() - 2 );
    on_comboBoxDenoiseWindow_currentIndexChanged( receipt->denoiserWindow() - 2 );

    ui->checkBoxRawFixEnable->setChecked( receipt->rawFixesEnabled() );
    on_checkBoxRawFixEnable_clicked( receipt->rawFixesEnabled() );
    if( receipt->focusPixels() == -1 )
    {
        //Init Focus Dot automatically when imported and loaded very first time completely
        setToolButtonFocusPixels( llrpDetectFocusDotFixMode( m_pMlvObject ) );
    }
    else
    {
        setToolButtonFocusPixels( receipt->focusPixels() );
    }
    setToolButtonFocusPixelsIntMethod( receipt->fpiMethod() );
    setToolButtonBadPixels( receipt->badPixels() );
    setToolButtonBadPixelsSearchMethod( receipt->bpsMethod() );
    setToolButtonBadPixelsIntMethod( receipt->bpiMethod() );
    setToolButtonChromaSmooth( receipt->chromaSmooth() );
    setToolButtonPatternNoise( receipt->patternNoise() );
    setToolButtonUpsideDown( receipt->upsideDown() );
    setToolButtonVerticalStripes( receipt->verticalStripes() );

    //Init
    if( receipt->dualIsoForced() == -1 )
    {
        receipt->setDualIsoForced( llrpGetDualIsoValidity( m_pMlvObject ) );
    }
    //Copy & Paste problems between old and new dual iso
    else if( receipt->dualIsoForced() == DISO_FORCED && llrpGetDualIsoValidity( m_pMlvObject ) == DISO_VALID )
    {
        receipt->setDualIsoForced( DISO_VALID );
    }
    //Copy & Paste problems between old and new dual iso
    else if( receipt->dualIsoForced() == DISO_VALID && llrpGetDualIsoValidity( m_pMlvObject ) == DISO_INVALID )
    {
        receipt->setDualIsoForced( DISO_FORCED );
    }
    ui->toolButtonDualIsoForce->setVisible( receipt->dualIsoForced() != DISO_VALID );
    ui->toolButtonDualIsoForce->setChecked( receipt->dualIsoForced() == DISO_FORCED );
    on_toolButtonDualIsoForce_toggled( receipt->dualIsoForced() == DISO_FORCED );

    setToolButtonDualIso( receipt->dualIso() );
    setToolButtonDualIsoInterpolation( receipt->dualIsoInterpolation() );
    setToolButtonDualIsoAliasMap( receipt->dualIsoAliasMap() );
    setToolButtonDualIsoFullresBlending( receipt->dualIsoFrBlending() );
    ui->spinBoxDeflickerTarget->setValue( receipt->deflickerTarget() );
    on_spinBoxDeflickerTarget_valueChanged( receipt->deflickerTarget() );
    ui->lineEditDarkFrameFile->setText( receipt->darkFrameFileName() );
    on_lineEditDarkFrameFile_textChanged( receipt->darkFrameFileName() );
    ui->toolButtonDarkFrameSubtractionInt->setEnabled( llrpGetDarkFrameIntStatus( m_pMlvObject ) );

    //Auto setup at first full import, else get from receipt
    if( receipt->darkFrameEnabled() == -1 )
    {
        if( llrpGetDarkFrameIntStatus( m_pMlvObject ) )
        {
            setToolButtonDarkFrameSubtraction( 2 );
        }
        else
        {
            setToolButtonDarkFrameSubtraction( 0 );
        }
    }
    else
    {
        setToolButtonDarkFrameSubtraction( receipt->darkFrameEnabled() );
    }

    ui->checkBoxLutEnable->setChecked( receipt->lutEnabled() );
    on_checkBoxLutEnable_clicked( receipt->lutEnabled() );
    ui->lineEditLutName->setText( receipt->lutName() );
    on_lineEditLutName_textChanged( receipt->lutName() );

    ui->checkBoxFilterEnable->setChecked( receipt->filterEnabled() );
    on_checkBoxFilterEnable_clicked( receipt->filterEnabled() );
    ui->comboBoxFilterName->setCurrentIndex( receipt->filterIndex() );
    on_comboBoxFilterName_currentIndexChanged( receipt->filterIndex() );
    ui->horizontalSliderFilterStrength->setValue( receipt->filterStrength() );

    if( receipt->stretchFactorX() == STRETCH_H_100 ) ui->comboBoxHStretch->setCurrentIndex( 0 );
    else if( receipt->stretchFactorX() == STRETCH_H_133 ) ui->comboBoxHStretch->setCurrentIndex( 1 );
    else if( receipt->stretchFactorX() == STRETCH_H_150 ) ui->comboBoxHStretch->setCurrentIndex( 2 );
    else if( receipt->stretchFactorX() == STRETCH_H_175 ) ui->comboBoxHStretch->setCurrentIndex( 3 );
    else if( receipt->stretchFactorX() == STRETCH_H_180 ) ui->comboBoxHStretch->setCurrentIndex( 4 );
    else ui->comboBoxHStretch->setCurrentIndex( 5 );
    on_comboBoxHStretch_currentIndexChanged( ui->comboBoxHStretch->currentIndex() );

    if( receipt->stretchFactorY() == -1 )
    {
        float ratioV = getMlvAspectRatio( m_pMlvObject );
        if( ratioV == 0.0 ) ratioV = 1.0; // set it to 1 if no information in the MLV file
        //Init vertical stretching automatically when imported and loaded very first time completely
        if( ratioV > 0.9 && ratioV < 1.1 ) ui->comboBoxVStretch->setCurrentIndex( 0 );
        else if( ratioV > 1.6 && ratioV < 1.7 ) ui->comboBoxVStretch->setCurrentIndex( 1 );
        else if( ratioV > 2.9 && ratioV < 3.1 ) ui->comboBoxVStretch->setCurrentIndex( 2 );
        else ui->comboBoxVStretch->setCurrentIndex( 3 );
    }
    else if( receipt->stretchFactorY() == STRETCH_V_100 ) ui->comboBoxVStretch->setCurrentIndex( 0 );
    else if( receipt->stretchFactorY() == STRETCH_V_167 ) ui->comboBoxVStretch->setCurrentIndex( 1 );
    else if( receipt->stretchFactorY() == STRETCH_V_300 ) ui->comboBoxVStretch->setCurrentIndex( 2 );
    else ui->comboBoxVStretch->setCurrentIndex( 3 );
    on_comboBoxVStretch_currentIndexChanged( ui->comboBoxVStretch->currentIndex() );

    if( !paste && !receipt->wasNeverLoaded() )
    {
        ui->spinBoxCutIn->setValue( receipt->cutIn() );
        on_spinBoxCutIn_valueChanged( receipt->cutIn() );
        ui->spinBoxCutOut->setValue( receipt->cutOut() );
        on_spinBoxCutOut_valueChanged( receipt->cutOut() );
    }

    if( receipt->rawBlack() != -1 )
    {
        ui->horizontalSliderRawBlack->setValue( receipt->rawBlack() );
    }
    if( receipt->rawWhite() != -1 )
    {
        ui->horizontalSliderRawWhite->setValue( receipt->rawWhite() );
    }

    m_pMlvObject->current_cached_frame_active = 0;

    if( ui->actionPlaybackPosition->isChecked() ) ui->horizontalSliderPosition->setValue( receipt->lastPlaybackPosition() );
    ui->comboBoxDebayer->setCurrentIndex( receipt->debayer() );
    on_comboBoxDebayer_currentIndexChanged( receipt->debayer() );
}

//Set the receipt from sliders
void MainWindow::setReceipt( ReceiptSettings *receipt )
{
    receipt->setExposure( ui->horizontalSliderExposure->value() );
    receipt->setContrast( ui->horizontalSliderContrast->value() );
    receipt->setTemperature( ui->horizontalSliderTemperature->value() );
    receipt->setTint( ui->horizontalSliderTint->value() );
    receipt->setClarity( ui->horizontalSliderClarity->value() );
    receipt->setVibrance( ui->horizontalSliderVibrance->value() );
    receipt->setSaturation( ui->horizontalSliderSaturation->value() );
    receipt->setDs( ui->horizontalSliderDS->value() );
    receipt->setDr( ui->horizontalSliderDR->value() );
    receipt->setLs( ui->horizontalSliderLS->value() );
    receipt->setLr( ui->horizontalSliderLR->value() );
    receipt->setLightening( ui->horizontalSliderLighten->value() );
    receipt->setShadows( ui->horizontalSliderShadows->value() );
    receipt->setHighlights( ui->horizontalSliderHighlights->value() );

    receipt->setGradientEnabled( ui->checkBoxGradientEnable->isChecked() );
    receipt->setGradientExposure( ui->horizontalSliderExposureGradient->value() );
    receipt->setGradientContrast( ui->horizontalSliderContrastGradient->value() );
    receipt->setGradientStartX( ui->spinBoxGradientX->value() );
    receipt->setGradientStartY( ui->spinBoxGradientY->value() );
    receipt->setGradientLength( ui->spinBoxGradientLength->value() );
    receipt->setGradientAngle( ui->dialGradientAngle->value() );

    receipt->setSharpen( ui->horizontalSliderSharpen->value() );
    receipt->setChromaBlur( ui->horizontalSliderChromaBlur->value() );
    receipt->setHighlightReconstruction( ui->checkBoxHighLightReconstruction->isChecked() );
    receipt->setCamMatrixUsed( ui->checkBoxUseCameraMatrix->isChecked() );
    receipt->setChromaSeparation( ui->checkBoxChromaSeparation->isChecked() );
    receipt->setProfile( ui->comboBoxProfile->currentIndex() );
    receipt->setDenoiserStrength( ui->horizontalSliderDenoiseStrength->value() );
    receipt->setDenoiserWindow( ui->comboBoxDenoiseWindow->currentIndex() + 2 );

    receipt->setRawFixesEnabled( ui->checkBoxRawFixEnable->isChecked() );
    receipt->setVerticalStripes( toolButtonVerticalStripesCurrentIndex() );
    receipt->setFocusPixels( toolButtonFocusPixelsCurrentIndex() );
    receipt->setFpiMethod( toolButtonFocusPixelsIntMethodCurrentIndex() );
    receipt->setBadPixels( toolButtonBadPixelsCurrentIndex() );
    receipt->setBpsMethod( toolButtonBadPixelsSearchMethodCurrentIndex() );
    receipt->setBpiMethod( toolButtonBadPixelsIntMethodCurrentIndex() );
    receipt->setChromaSmooth( toolButtonChromaSmoothCurrentIndex() );
    receipt->setPatternNoise( toolButtonPatternNoiseCurrentIndex() );
    receipt->setUpsideDown( toolButtonUpsideDownCurrentIndex() );
    receipt->setDeflickerTarget( ui->spinBoxDeflickerTarget->value() );
    receipt->setDualIsoForced( llrpGetDualIsoValidity( m_pMlvObject ) );
    receipt->setDualIso( toolButtonDualIsoCurrentIndex() );
    receipt->setDualIsoInterpolation( toolButtonDualIsoInterpolationCurrentIndex() );
    receipt->setDualIsoAliasMap( toolButtonDualIsoAliasMapCurrentIndex() );
    receipt->setDualIsoFrBlending( toolButtonDualIsoFullresBlendingCurrentIndex() );
    receipt->setDualIsoWhite( processingGetWhiteLevel( m_pMlvObject->processing ) );
    receipt->setDualIsoBlack( processingGetBlackLevel( m_pMlvObject->processing ) );
    receipt->setDarkFrameFileName( ui->lineEditDarkFrameFile->text() );
    receipt->setDarkFrameEnabled( toolButtonDarkFrameSubtractionCurrentIndex() );
    receipt->setRawBlack( ui->horizontalSliderRawBlack->value() );
    receipt->setRawWhite( ui->horizontalSliderRawWhite->value() );

    receipt->setLutEnabled( ui->checkBoxLutEnable->isChecked() );
    receipt->setLutName( ui->lineEditLutName->text() );

    receipt->setFilterEnabled( ui->checkBoxFilterEnable->isChecked() );
    receipt->setFilterIndex( ui->comboBoxFilterName->currentIndex() );
    receipt->setFilterStrength( ui->horizontalSliderFilterStrength->value() );

    receipt->setStretchFactorX( getHorizontalStretchFactor() );
    receipt->setStretchFactorY( getVerticalStretchFactor() );

    receipt->setCutIn( ui->spinBoxCutIn->value() );
    receipt->setCutOut( ui->spinBoxCutOut->value() );

    if( ui->actionPlaybackPosition->isChecked() ) receipt->setLastPlaybackPosition( ui->horizontalSliderPosition->value() );
    else receipt->setLastPlaybackPosition( 0 );

    receipt->setDebayer( ui->comboBoxDebayer->currentIndex() );
}

//Replace receipt settings
void MainWindow::replaceReceipt(ReceiptSettings *receiptTarget, ReceiptSettings *receiptSource, bool paste)
{
    Ui::ReceiptCopyMaskDialog *cdui = m_pCopyMask->ui;

    if( paste && cdui->checkBoxExposure->isChecked() )   receiptTarget->setExposure( receiptSource->exposure() );
    if( paste && cdui->checkBoxContrast->isChecked() )   receiptTarget->setContrast( receiptSource->contrast() );
    if( paste && cdui->checkBoxWb->isChecked() )         receiptTarget->setTemperature( receiptSource->temperature() );
    if( paste && cdui->checkBoxWb->isChecked() )         receiptTarget->setTint( receiptSource->tint() );
    if( paste && cdui->checkBoxClarity->isChecked() )    receiptTarget->setClarity( receiptSource->clarity() );
    if( paste && cdui->checkBoxVibrance->isChecked() )   receiptTarget->setVibrance( receiptSource->vibrance() );
    if( paste && cdui->checkBoxSaturation->isChecked() ) receiptTarget->setSaturation( receiptSource->saturation() );
    if( paste && cdui->checkBoxCurve->isChecked() )      receiptTarget->setDs( receiptSource->ds() );
    if( paste && cdui->checkBoxCurve->isChecked() )      receiptTarget->setDr( receiptSource->dr() );
    if( paste && cdui->checkBoxCurve->isChecked() )      receiptTarget->setLs( receiptSource->ls() );
    if( paste && cdui->checkBoxCurve->isChecked() )      receiptTarget->setLr( receiptSource->lr() );
    if( paste && cdui->checkBoxCurve->isChecked() )      receiptTarget->setLightening( receiptSource->lightening() );
    if( paste && cdui->checkBoxShadows->isChecked() )    receiptTarget->setShadows( receiptSource->shadows() );
    if( paste && cdui->checkBoxHighlights->isChecked() ) receiptTarget->setHighlights( receiptSource->highlights() );

    if( paste && cdui->checkBoxGradient->isChecked() )
    {
        receiptTarget->setGradientEnabled( receiptSource->isGradientEnabled() );
        receiptTarget->setGradientExposure( receiptSource->gradientExposure() );
        receiptTarget->setGradientContrast( receiptSource->gradientContrast() );
        receiptTarget->setGradientStartX( receiptSource->gradientStartX() );
        receiptTarget->setGradientStartY( receiptSource->gradientStartY() );
        receiptTarget->setGradientLength( receiptSource->gradientLength() );
        receiptTarget->setGradientAngle( receiptSource->gradientAngle() );
    }

    if( paste && cdui->checkBoxSharpen->isChecked() )    receiptTarget->setSharpen( receiptSource->sharpen() );
    if( paste && cdui->checkBoxChromaBlur->isChecked() ) receiptTarget->setChromaBlur( receiptSource->chromaBlur() );
    if( paste && cdui->checkBoxHighlightReconstruction->isChecked() ) receiptTarget->setHighlightReconstruction( receiptSource->isHighlightReconstruction() );
    if( paste ) receiptTarget->setCamMatrixUsed( receiptSource->isCamMatrixUsed() );
    if( paste && cdui->checkBoxChromaBlur->isChecked() ) receiptTarget->setChromaSeparation( receiptSource->isChromaSeparation() );
    if( paste && cdui->checkBoxProfile->isChecked() )    receiptTarget->setProfile( receiptSource->profile() );
    if( paste && cdui->checkBoxDenoise->isChecked() )    receiptTarget->setDenoiserStrength( receiptSource->denoiserStrength() );
    if( paste && cdui->checkBoxDenoise->isChecked() )    receiptTarget->setDenoiserWindow( receiptSource->denoiserWindow() );

    if( paste && cdui->checkBoxRawCorrectEnable->isChecked() ) receiptTarget->setRawFixesEnabled( receiptSource->rawFixesEnabled() );
    if( paste && cdui->checkBoxDarkFrameSubtraction->isChecked() ) receiptTarget->setDarkFrameFileName( receiptSource->darkFrameFileName() );
    if( paste && cdui->checkBoxDarkFrameSubtraction->isChecked() ) receiptTarget->setDarkFrameEnabled( receiptSource->darkFrameEnabled() );
    if( paste && cdui->checkBoxVerticalStripes->isChecked() )  receiptTarget->setVerticalStripes( receiptSource->verticalStripes() );
    if( paste && cdui->checkBoxFoxusDots->isChecked() )        receiptTarget->setFocusPixels( receiptSource->focusPixels() );
    if( paste && cdui->checkBoxFoxusDots->isChecked() )        receiptTarget->setFpiMethod( receiptSource->fpiMethod() );
    if( paste && cdui->checkBoxBadPixels->isChecked() )        receiptTarget->setBadPixels( receiptSource->badPixels() );
    if( paste && cdui->checkBoxBadPixels->isChecked() )        receiptTarget->setBpsMethod( receiptSource->bpsMethod() );
    if( paste && cdui->checkBoxBadPixels->isChecked() )        receiptTarget->setBpiMethod( receiptSource->bpiMethod() );
    if( paste && cdui->checkBoxChromaSmooth->isChecked() )     receiptTarget->setChromaSmooth( receiptSource->chromaSmooth() );
    if( paste && cdui->checkBoxPatternNoise->isChecked() )     receiptTarget->setPatternNoise( receiptSource->patternNoise() );
    if( paste && cdui->checkBoxDualIso->isChecked() )          receiptTarget->setDualIsoForced( receiptSource->dualIsoForced() );
    if( paste && cdui->checkBoxDualIso->isChecked() )          receiptTarget->setDualIso( receiptSource->dualIso() );
    if( paste && cdui->checkBoxDualIso->isChecked() )          receiptTarget->setDualIsoInterpolation( receiptSource->dualIsoInterpolation() );
    if( paste && cdui->checkBoxDualIso->isChecked() )          receiptTarget->setDualIsoAliasMap( receiptSource->dualIsoAliasMap() );
    if( paste && cdui->checkBoxDualIso->isChecked() )          receiptTarget->setDualIsoFrBlending( receiptSource->dualIsoFrBlending() );
    if( paste && cdui->checkBoxDualIso->isChecked() )          receiptTarget->setDualIsoWhite( receiptSource->dualIsoWhite() );
    if( paste && cdui->checkBoxDualIso->isChecked() )          receiptTarget->setDualIsoBlack( receiptSource->dualIsoBlack() );
    if( paste && cdui->checkBoxRawBlackLevel->isChecked() )    receiptTarget->setRawBlack( receiptSource->rawBlack() );
    if( paste && cdui->checkBoxRawWhiteLevel->isChecked() )    receiptTarget->setRawWhite( receiptSource->rawWhite() );
    receiptTarget->setDeflickerTarget( receiptSource->deflickerTarget() );

    if( paste && cdui->checkBoxDebayer->isChecked() )          receiptTarget->setDebayer( receiptSource->debayer() );

    if( paste && cdui->checkBoxLut->isChecked() )
    {
        receiptTarget->setLutEnabled( receiptSource->lutEnabled() );
        receiptTarget->setLutName( receiptSource->lutName() );
    }

    if( paste && cdui->checkBoxFilter->isChecked() )
    {
        receiptTarget->setFilterEnabled( receiptSource->filterEnabled() );
        receiptTarget->setFilterIndex( receiptSource->filterIndex() );
        receiptTarget->setFilterStrength( receiptSource->filterStrength() );
    }

    if( paste && cdui->checkBoxTransformation->isChecked() )
    {
        receiptTarget->setStretchFactorX( receiptSource->stretchFactorX() );
        receiptTarget->setStretchFactorY( receiptSource->stretchFactorY() );
        receiptTarget->setUpsideDown( receiptSource->upsideDown() );
    }

    if( !paste )
    {
        receiptTarget->setCutIn( receiptSource->cutIn() );
        receiptTarget->setCutOut( receiptSource->cutOut() );
    }
}

//Show the file in
int MainWindow::showFileInEditor(int row)
{
    if( m_pSessionReceipts.count() <= 0 ) return 1;

    //Stop Playback
    ui->actionPlay->setChecked( false );
    //Save slider receipt
    if( !m_pSessionReceipts.at( m_lastActiveClipInSession )->wasNeverLoaded() ) setReceipt( m_pSessionReceipts.at( m_lastActiveClipInSession ) );
    //Open new MLV
    if( openMlv( ui->listWidgetSession->item( row )->toolTip() ) )
    {
        //If one file is selected, reselect the last one, else do nothing (export)
        //And if there is another file we can switch to...
        if( ui->listWidgetSession->selectedItems().count() <= 1
         && ui->listWidgetSession->count() > 1)
        {
            ui->listWidgetSession->setCurrentRow( m_lastActiveClipInSession );
            showFileInEditor( m_lastActiveClipInSession );
        }
        return 1;
    }
    //Now set it was loaded once
    m_pSessionReceipts.at( row )->setLoaded();
    //Set sliders to receipt
    setSliders( m_pSessionReceipts.at( row ), false );
    //Save new position in session
    m_lastActiveClipInSession = row;

    //Caching is in which state? Set it!
    if( ui->actionCaching->isChecked() ) on_actionCaching_triggered();

    return 0;
}

//Add the clip in SessionList position "row" at last position in ExportQueue
void MainWindow::addClipToExportQueue(int row, QString fileName)
{
    //A file must be opened once before being able to be exported
    if( m_pSessionReceipts.at( row )->wasNeverLoaded() )
    {
        m_pStatusDialog->ui->label->setText( "Preparing export..." );
        m_pStatusDialog->ui->labelEstimatedTime->setText( "" );
        m_pStatusDialog->ui->progressBar->setValue( 0 );
        m_pStatusDialog->show();
        if( showFileInEditor( row ) ) return; //Don't add to export queue when corrupted file
        qApp->processEvents();
        setReceipt( m_pSessionReceipts.at( row ) );
    }

    ReceiptSettings *receipt = new ReceiptSettings();
    receipt->setExposure( m_pSessionReceipts.at( row )->exposure() );
    receipt->setContrast( m_pSessionReceipts.at( row )->contrast() );
    receipt->setTemperature( m_pSessionReceipts.at( row )->temperature() );
    receipt->setTint( m_pSessionReceipts.at( row )->tint() );
    receipt->setClarity( m_pSessionReceipts.at( row )->clarity() );
    receipt->setVibrance( m_pSessionReceipts.at( row )->vibrance() );
    receipt->setSaturation( m_pSessionReceipts.at( row )->saturation() );
    receipt->setDr( m_pSessionReceipts.at( row )->dr() );
    receipt->setDs( m_pSessionReceipts.at( row )->ds() );
    receipt->setLr( m_pSessionReceipts.at( row )->lr() );
    receipt->setLs( m_pSessionReceipts.at( row )->ls() );
    receipt->setLightening( m_pSessionReceipts.at( row )->lightening() );
    receipt->setShadows( m_pSessionReceipts.at( row )->shadows() );
    receipt->setHighlights( m_pSessionReceipts.at( row )->highlights() );

    receipt->setGradientEnabled( m_pSessionReceipts.at( row )->isGradientEnabled() );
    receipt->setGradientExposure( m_pSessionReceipts.at( row )->gradientExposure() );
    receipt->setGradientContrast( m_pSessionReceipts.at( row )->gradientContrast() );
    receipt->setGradientStartX( m_pSessionReceipts.at( row )->gradientStartX() );
    receipt->setGradientStartY( m_pSessionReceipts.at( row )->gradientStartY() );
    receipt->setGradientLength( m_pSessionReceipts.at( row )->gradientLength() );
    receipt->setGradientAngle( m_pSessionReceipts.at( row )->gradientAngle() );

    receipt->setSharpen( m_pSessionReceipts.at( row )->sharpen() );
    receipt->setChromaBlur( m_pSessionReceipts.at( row )->chromaBlur() );
    receipt->setHighlightReconstruction( m_pSessionReceipts.at( row )->isHighlightReconstruction() );
    receipt->setCamMatrixUsed( m_pSessionReceipts.at( row )->isCamMatrixUsed() );
    receipt->setChromaSeparation( m_pSessionReceipts.at( row )->isChromaSeparation() );
    receipt->setProfile( m_pSessionReceipts.at( row )->profile() );
    receipt->setDenoiserStrength( m_pSessionReceipts.at( row )->denoiserStrength() );
    receipt->setDenoiserWindow( m_pSessionReceipts.at( row )->denoiserWindow() );

    receipt->setRawFixesEnabled( m_pSessionReceipts.at( row )->rawFixesEnabled() );
    receipt->setVerticalStripes( m_pSessionReceipts.at( row )->verticalStripes() );
    receipt->setFocusPixels( m_pSessionReceipts.at( row )->focusPixels() );
    receipt->setFpiMethod( m_pSessionReceipts.at( row )->fpiMethod() );
    receipt->setBadPixels( m_pSessionReceipts.at( row )->badPixels() );
    receipt->setBpsMethod( m_pSessionReceipts.at( row )->bpsMethod() );
    receipt->setBpiMethod( m_pSessionReceipts.at( row )->bpiMethod() );
    receipt->setChromaSmooth( m_pSessionReceipts.at( row )->chromaSmooth() );
    receipt->setPatternNoise( m_pSessionReceipts.at( row )->patternNoise() );
    receipt->setDeflickerTarget( m_pSessionReceipts.at( row )->deflickerTarget() );
    receipt->setDualIsoForced( m_pSessionReceipts.at( row )->dualIsoForced() );
    receipt->setDualIso( m_pSessionReceipts.at( row )->dualIso() );
    receipt->setDualIsoInterpolation( m_pSessionReceipts.at( row )->dualIsoInterpolation() );
    receipt->setDualIsoAliasMap( m_pSessionReceipts.at( row )->dualIsoAliasMap() );
    receipt->setDualIsoFrBlending( m_pSessionReceipts.at( row )->dualIsoFrBlending() );
    receipt->setDualIsoWhite( m_pSessionReceipts.at( row )->dualIsoWhite() );
    receipt->setDualIsoBlack( m_pSessionReceipts.at( row )->dualIsoBlack() );
    receipt->setDarkFrameFileName( m_pSessionReceipts.at( row )->darkFrameFileName() );
    receipt->setDarkFrameEnabled( m_pSessionReceipts.at( row )->darkFrameEnabled() );
    receipt->setRawBlack( m_pSessionReceipts.at( row )->rawBlack() );
    receipt->setRawWhite( m_pSessionReceipts.at( row )->rawWhite() );

    receipt->setLutEnabled( m_pSessionReceipts.at( row )->lutEnabled() );
    receipt->setLutName( m_pSessionReceipts.at( row )->lutName() );

    receipt->setFilterEnabled( m_pSessionReceipts.at( row )->filterEnabled() );
    receipt->setFilterIndex( m_pSessionReceipts.at( row )->filterIndex() );
    receipt->setFilterStrength( m_pSessionReceipts.at( row )->filterStrength() );

    receipt->setStretchFactorX( m_pSessionReceipts.at( row )->stretchFactorX() );
    receipt->setStretchFactorY( m_pSessionReceipts.at( row )->stretchFactorY() );
    receipt->setUpsideDown( m_pSessionReceipts.at( row )->upsideDown() );

    receipt->setDebayer( m_pSessionReceipts.at( row )->debayer() );

    receipt->setFileName( m_pSessionReceipts.at( row )->fileName() );
    receipt->setCutIn( m_pSessionReceipts.at( row )->cutIn() );
    receipt->setCutOut( m_pSessionReceipts.at( row )->cutOut() );
    receipt->setExportFileName( fileName );
    m_exportQueue.append( receipt );
}

//Handles preview pictures - make sure that right clip for row is loaded before!
void MainWindow::previewPicture( int row )
{
    //disable low level raw fixes for preview
    m_pMlvObject->llrawproc->fix_raw = 0;

    //Get frame from library
    getMlvProcessedFrame8( m_pMlvObject, 0, m_pRawImage, QThread::idealThreadCount() );

    //Display in SessionList
    QPixmap pic = QPixmap::fromImage( QImage( ( unsigned char *) m_pRawImage, getMlvWidth(m_pMlvObject), getMlvHeight(m_pMlvObject), QImage::Format_RGB888 )
                                      .scaled( getMlvWidth(m_pMlvObject) * devicePixelRatio() / 10.0,
                                               getMlvHeight(m_pMlvObject) * devicePixelRatio() / 10.0,
                                               Qt::KeepAspectRatioByExpanding, Qt::SmoothTransformation) );
    pic.setDevicePixelRatio( devicePixelRatio() );
    //Take and insert item, so the scrollbar is set correctly to the size of the picture
    QListWidgetItem *item = ui->listWidgetSession->takeItem( row );
    item->setIcon( QIcon( pic ) );
    ui->listWidgetSession->insertItem( row, item );
    //And select it
    ui->listWidgetSession->setCurrentRow( row );
    setPreviewMode();
}

//Sets the preview mode
void MainWindow::setPreviewMode( void )
{
    if( m_previewMode == 1 )
    {
        ui->listWidgetSession->setViewMode( QListView::ListMode );
        ui->listWidgetSession->setIconSize( QSize( 50, 30 ) );
        ui->listWidgetSession->setGridSize( QSize( -1, -1 ) );
        ui->listWidgetSession->setAlternatingRowColors( true );
        ui->listWidgetSession->setResizeMode( QListView::Fixed );
        ui->listWidgetSession->setFlow( QListView::TopToBottom );
        ui->listWidgetSession->setWrapping( false );
    }
    else if( m_previewMode == 2 || m_previewMode == 3 )
    {
        ui->listWidgetSession->setViewMode( QListView::IconMode );
        ui->listWidgetSession->setIconSize( QSize( 130, 80 ) );
        ui->listWidgetSession->setGridSize( QSize( 140, 100 ) );
        ui->listWidgetSession->setAlternatingRowColors( false );
        ui->listWidgetSession->setResizeMode( QListView::Adjust );
        ui->listWidgetSession->setFlow( QListView::LeftToRight );
        ui->listWidgetSession->setWrapping( true );
    }
    else
    {
        ui->listWidgetSession->setViewMode( QListView::ListMode );
        ui->listWidgetSession->setIconSize( QSize( 0, 0 ) );
        ui->listWidgetSession->setGridSize( QSize( -1, -1 ) );
        ui->listWidgetSession->setAlternatingRowColors( true );
        ui->listWidgetSession->setResizeMode( QListView::Fixed );
        ui->listWidgetSession->setFlow( QListView::TopToBottom );
        ui->listWidgetSession->setWrapping( false );
    }
}

//Get the framerate. Override or Original
double MainWindow::getFramerate( void )
{
    if( m_fpsOverride ) return m_frameRate;
    else return getMlvFramerate( m_pMlvObject );
}

//Paint the Audio Track Wave to GUI
void MainWindow::paintAudioTrack( void )
{
    QPixmap pic;
    //Fake graphic if nothing is loaded
    if( !m_fileLoaded )
    {
        pic = QPixmap::fromImage( m_pAudioWave->getMonoWave( NULL, 0, ui->labelAudioTrack->width(), devicePixelRatio() ) );
        pic.setDevicePixelRatio( devicePixelRatio() );
        ui->labelAudioTrack->setPixmap( pic );
        ui->labelAudioTrack->setEnabled( false );
        ui->labelAudioTrack->setMinimumSize( 1, 1 ); //Otherwise window won't be smaller than picture
        ui->labelAudioTrack->setAlignment( Qt::AlignCenter ); //Always in the middle
        return;
    }
    //Make it disabled if clip has no audio
    ui->labelAudioTrack->setEnabled( doesMlvHaveAudio( m_pMlvObject ) );
    //Also fake graphic if no audio in clip
    if( !doesMlvHaveAudio( m_pMlvObject ) )
    {
        pic = QPixmap::fromImage( m_pAudioWave->getMonoWave( NULL, 0, ui->labelAudioTrack->width(), devicePixelRatio() ) );
        pic.setDevicePixelRatio( devicePixelRatio() );
        ui->labelAudioTrack->setPixmap( pic );
    }
    //Load audio data and paint
    else
    {
        //Get audio data
        int16_t* audio_data = (int16_t*)getMlvAudioData( m_pMlvObject );
        uint64_t audio_size = getMlvAudioSize( m_pMlvObject );
        //paint
        pic = QPixmap::fromImage( m_pAudioWave->getMonoWave( audio_data, audio_size, ui->labelAudioTrack->width(), devicePixelRatio() ) );
        pic.setDevicePixelRatio( devicePixelRatio() );
        ui->labelAudioTrack->setPixmap( pic );
    }
    ui->labelAudioTrack->setMinimumSize( 1, 1 ); //Otherwise window won't be smaller than picture
    ui->labelAudioTrack->setAlignment( Qt::AlignCenter ); //Always in the middle
    ui->labelAudioTrack->setSizePolicy( QSizePolicy::Preferred, QSizePolicy::Fixed );
    ui->labelAudioTrack->setMinimumHeight( 32 );
    ui->labelAudioTrack->setMaximumHeight( 32 );
}

//Draw Zebras, return: 1=under, 2=over, 3=under+over, 0=okay
uint8_t MainWindow::drawZebras()
{
    uint8_t underOver = 0;

    //If option not checked we do nothing
    if( !ui->actionShowZebras->isChecked() ) return underOver;

    //Get image
    QImage image = m_pGraphicsItem->pixmap().toImage();
    //Each pixel
    for( int y = 0; y < image.height(); y++ )
    {
        for( int x = 0; x < image.width(); x++ )
        {
            QColor pixel = image.pixelColor( x, y );
            //Overexposed
            if( pixel.lightness() >= 252 )
            {
                //Set color red
                image.setPixelColor( x, y, Qt::red );
                underOver |= 0x02;
            }
            //Underexposed
            if( pixel.lightness() <= 3 )
            {
                //Set color blue
                image.setPixelColor( x, y, Qt::blue );
                underOver |= 0x01;
            }
        }
    }
    //Set image with zebras to viewer
    m_pGraphicsItem->setPixmap( QPixmap::fromImage( image ) );

    return underOver;
}

//Write the frame number into the label
void MainWindow::drawFrameNumberLabel( void )
{
    if( m_fileLoaded )
    {
        m_pFrameNumber->setText( tr( "Frame %1/%2" )
                                 .arg( ui->horizontalSliderPosition->value() + 1 )
                                 .arg( ui->horizontalSliderPosition->maximum() + 1 ) );
    }
    else
    {
        m_pFrameNumber->setText( tr( "Frame 0/0" ) );
    }
}

//Set Toolbuttons Focus Pixels
void MainWindow::setToolButtonFocusPixels(int index)
{
    bool actualize = false;
    if( index == toolButtonFocusPixelsCurrentIndex() ) actualize = true;

    switch( index )
    {
    case 0: ui->toolButtonFocusDotsOff->setChecked( true );
        break;
    case 1: ui->toolButtonFocusDotsOn->setChecked( true );
        break;
    case 2: ui->toolButtonFocusDotsCropRec->setChecked( true );
        break;
    default: break;
    }
    if( actualize ) toolButtonFocusPixelsChanged();
}

//Set Toolbuttons Focus Pixels Interpolation
void MainWindow::setToolButtonFocusPixelsIntMethod(int index)
{
    bool actualize = false;
    if( index == toolButtonFocusPixelsIntMethodCurrentIndex() ) actualize = true;

    switch( index )
    {
    case 0: ui->toolButtonFocusDotMethod1->setChecked( true );
        break;
    case 1: ui->toolButtonFocusDotMethod2->setChecked( true );
        break;
    default: break;
    }
    if( actualize ) toolButtonFocusPixelsIntMethodChanged();
}

//Set Toolbuttons Bad Pixels
void MainWindow::setToolButtonBadPixels(int index)
{
    bool actualize = false;
    if( index == toolButtonBadPixelsCurrentIndex() ) actualize = true;

    switch( index )
    {
    case 0: ui->toolButtonBadPixelsOff->setChecked( true );
        break;
    case 1: ui->toolButtonBadPixelsOn->setChecked( true );
        break;
    case 2: ui->toolButtonBadPixelsForce->setChecked( true );
        break;
    default: break;
    }
    if( actualize ) toolButtonBadPixelsChanged();
}

//Set Toolbuttons Bad Pixels Search Method
void MainWindow::setToolButtonBadPixelsSearchMethod(int index)
{
    bool actualize = false;
    if( index == toolButtonBadPixelsSearchMethodCurrentIndex() ) actualize = true;

    switch( index )
    {
    case 0: ui->toolButtonBadPixelsSearchMethodNormal->setChecked( true );
        break;
    case 1: ui->toolButtonBadPixelsSearchMethodAggressive->setChecked( true );
        break;
    default: break;
    }
    if( actualize ) toolButtonBadPixelsSearchMethodChanged();
}

//Set Toolbuttons Bad Pixels Interpolation
void MainWindow::setToolButtonBadPixelsIntMethod(int index)
{
    bool actualize = false;
    if( index == toolButtonBadPixelsIntMethodCurrentIndex() ) actualize = true;

    switch( index )
    {
    case 0: ui->toolButtonBadPixelsMethod1->setChecked( true );
        break;
    case 1: ui->toolButtonBadPixelsMethod2->setChecked( true );
        break;
    default: break;
    }
    if( actualize ) toolButtonBadPixelsIntMethodChanged();
}

//Set Toolbuttons Chroma Smooth
void MainWindow::setToolButtonChromaSmooth(int index)
{
    bool actualize = false;
    if( index == toolButtonChromaSmoothCurrentIndex() ) actualize = true;

    switch( index )
    {
    case 0: ui->toolButtonChromaOff->setChecked( true );
        break;
    case 1: ui->toolButtonChroma2x2->setChecked( true );
        break;
    case 2: ui->toolButtonChroma3x3->setChecked( true );
        break;
    case 3: ui->toolButtonChroma5x5->setChecked( true );
        break;
    default: break;
    }
    if( actualize ) toolButtonChromaSmoothChanged();
}

//Set Toolbuttons Pattern Noise
void MainWindow::setToolButtonPatternNoise(int index)
{
    bool actualize = false;
    if( index == toolButtonPatternNoiseCurrentIndex() ) actualize = true;

    switch( index )
    {
    case 0: ui->toolButtonPatternNoiseOff->setChecked( true );
        break;
    case 1: ui->toolButtonPatternNoiseOn->setChecked( true );
        break;
    default: break;
    }
    if( actualize ) toolButtonPatternNoiseChanged();
}

//Set Toolbuttons Upside Down
void MainWindow::setToolButtonUpsideDown(int index)
{
    bool actualize = false;
    if( index == toolButtonUpsideDownCurrentIndex() ) actualize = true;

    switch( index )
    {
    case 0: ui->toolButtonUpsideDownOff->setChecked( true );
        break;
    case 1: ui->toolButtonUpsideDownOn->setChecked( true );
        break;
    default: break;
    }
    if( actualize ) toolButtonUpsideDownChanged();
}

//Set Toolbuttons Vertical Stripes
void MainWindow::setToolButtonVerticalStripes(int index)
{
    bool actualize = false;
    if( index == toolButtonVerticalStripesCurrentIndex() ) actualize = true;

    switch( index )
    {
    case 0: ui->toolButtonVerticalStripesOff->setChecked( true );
        break;
    case 1: ui->toolButtonVerticalStripesNormal->setChecked( true );
        break;
    case 2: ui->toolButtonVerticalStripesForce->setChecked( true );
        break;
    default: break;
    }
    if( actualize ) toolButtonVerticalStripesChanged();
}

//Set Toolbuttons Dual Iso
void MainWindow::setToolButtonDualIso(int index)
{
    bool actualize = false;
    if( index == toolButtonDualIsoCurrentIndex() ) actualize = true;

    switch( index )
    {
    case 0: ui->toolButtonDualIsoOff->setChecked( true );
        break;
    case 1: ui->toolButtonDualIsoOn->setChecked( true );
        break;
    case 2: ui->toolButtonDualIsoPreview->setChecked( true );
        break;
    default: break;
    }
    if( actualize ) toolButtonDualIsoChanged();
}

//Set Toolbuttons Dual Iso Interpolation
void MainWindow::setToolButtonDualIsoInterpolation(int index)
{
    bool actualize = false;
    if( index == toolButtonDualIsoInterpolationCurrentIndex() ) actualize = true;

    switch( index )
    {
    case 0: ui->toolButtonDualIsoInterpolationAmaze->setChecked( true );
        break;
    case 1: ui->toolButtonDualIsoInterpolationMean->setChecked( true );
        break;
    default: break;
    }
    if( actualize ) toolButtonDualIsoInterpolationChanged();
}

//Set Toolbuttons Dual Iso Alias Map
void MainWindow::setToolButtonDualIsoAliasMap(int index)
{
    bool actualize = false;
    if( index == toolButtonDualIsoAliasMapCurrentIndex() ) actualize = true;

    switch( index )
    {
    case 0: ui->toolButtonDualIsoAliasMapOff->setChecked( true );
        break;
    case 1: ui->toolButtonDualIsoAliasMapOn->setChecked( true );
        break;
    default: break;
    }
    if( actualize ) toolButtonDualIsoAliasMapChanged();
}

//Set Toolbuttons Dual Iso Fullres Blending
void MainWindow::setToolButtonDualIsoFullresBlending(int index)
{
    bool actualize = false;
    if( index == toolButtonDualIsoFullresBlendingCurrentIndex() ) actualize = true;

    switch( index )
    {
    case 0: ui->toolButtonDualIsoFullresBlendingOff->setChecked( true );
        break;
    case 1: ui->toolButtonDualIsoFullresBlendingOn->setChecked( true );
        break;
    default: break;
    }
    if( actualize ) toolButtonDualIsoFullresBlendingChanged();
}

//Set Toolbuttons Darkframe Subtraction On/Off
void MainWindow::setToolButtonDarkFrameSubtraction(int index)
{
    //Switch Darkframe Subtraction to OFF if internal was selected and no internal data is available
    if( !llrpGetDarkFrameIntStatus( m_pMlvObject ) && index == 2 ) index = 0;

    bool actualize = false;
    if( index == toolButtonDarkFrameSubtractionCurrentIndex() ) actualize = true;

    switch( index )
    {
    case 0: ui->toolButtonDarkFrameSubtractionOff->setChecked( true );
        break;
    case 1: ui->toolButtonDarkFrameSubtractionExt->setChecked( true );
        break;
    case 2: ui->toolButtonDarkFrameSubtractionInt->setChecked( true );
        break;
    default: break;
    }
    if( actualize ) toolButtonDarkFrameSubtractionChanged( true );
}

//Get toolbutton index of focus pixels
int MainWindow::toolButtonFocusPixelsCurrentIndex()
{
    if( ui->toolButtonFocusDotsOff->isChecked() ) return 0;
    else if( ui->toolButtonFocusDotsOn->isChecked() ) return 1;
    else return 2;
}

//Get toolbutton index of focus pixels interpolation
int MainWindow::toolButtonFocusPixelsIntMethodCurrentIndex()
{
    if( ui->toolButtonFocusDotMethod1->isChecked() ) return 0;
    else return 1;
}

//Get toolbutton index of bad pixels
int MainWindow::toolButtonBadPixelsCurrentIndex()
{
    if( ui->toolButtonBadPixelsOff->isChecked() ) return 0;
    else if( ui->toolButtonBadPixelsOn->isChecked() ) return 1;
    else return 2;
}

//Get toolbutton index of bad pixels search method
int MainWindow::toolButtonBadPixelsSearchMethodCurrentIndex()
{
    if( ui->toolButtonBadPixelsSearchMethodNormal->isChecked() ) return 0;
    else return 1;
}

//Get toolbutton index of bad pixels interpolation
int MainWindow::toolButtonBadPixelsIntMethodCurrentIndex()
{
    if( ui->toolButtonBadPixelsMethod1->isChecked() ) return 0;
    else return 1;
}

//Get toolbutton index of chroma smooth
int MainWindow::toolButtonChromaSmoothCurrentIndex()
{
    if( ui->toolButtonChromaOff->isChecked() ) return 0;
    else if( ui->toolButtonChroma2x2->isChecked() ) return 1;
    else if( ui->toolButtonChroma3x3->isChecked() ) return 2;
    else return 3;
}

//Get toolbutton index of pattern noise
int MainWindow::toolButtonPatternNoiseCurrentIndex()
{
    if( ui->toolButtonPatternNoiseOff->isChecked() ) return 0;
    else return 1;
}

//Get toolbutton index of upside down
int MainWindow::toolButtonUpsideDownCurrentIndex()
{
    if( ui->toolButtonUpsideDownOff->isChecked() ) return 0;
    else return 1;
}

//Get toolbutton index of vertical stripes
int MainWindow::toolButtonVerticalStripesCurrentIndex()
{
    if( ui->toolButtonVerticalStripesOff->isChecked() ) return 0;
    else if( ui->toolButtonVerticalStripesNormal->isChecked() ) return 1;
    else return 2;
}

//Get toolbutton index of dual iso force
int MainWindow::toolButtonDualIsoForceCurrentIndex()
{
    if( ui->toolButtonDualIsoForce->isChecked() ) return 0;
    else return 1;
}

//Get toolbutton index of dual Iso
int MainWindow::toolButtonDualIsoCurrentIndex()
{
    if( ui->toolButtonDualIsoOff->isChecked() ) return 0;
    else if( ui->toolButtonDualIsoOn->isChecked() ) return 1;
    else return 2;
}

//Get toolbutton index of dual iso interpolation
int MainWindow::toolButtonDualIsoInterpolationCurrentIndex()
{
    if( ui->toolButtonDualIsoInterpolationAmaze->isChecked() ) return 0;
    else return 1;
}

//Get toolbutton index of dual iso alias map
int MainWindow::toolButtonDualIsoAliasMapCurrentIndex()
{
    if( ui->toolButtonDualIsoAliasMapOff->isChecked() ) return 0;
    else return 1;
}

//Get toolbutton index of dual iso fullres blending
int MainWindow::toolButtonDualIsoFullresBlendingCurrentIndex()
{
    if( ui->toolButtonDualIsoFullresBlendingOff->isChecked() ) return 0;
    else return 1;
}

//Get toolbutton index of Darkframe Subtraction On/Off
int MainWindow::toolButtonDarkFrameSubtractionCurrentIndex()
{
    if( ui->toolButtonDarkFrameSubtractionOff->isChecked() ) return 0;
    else if( ui->toolButtonDarkFrameSubtractionExt->isChecked() ) return 1;
    else return 2;
}

//About Window
void MainWindow::on_actionAbout_triggered()
{
    QPixmap pixmap = QPixmap( ":/IMG/IMG/Magic_Lantern_logo.png" )
                .scaled( 128 * devicePixelRatio(), 112 * devicePixelRatio(),
                         Qt::KeepAspectRatio, Qt::SmoothTransformation );
        pixmap.setDevicePixelRatio( devicePixelRatio() );
        QByteArray byteArray;
        QBuffer buffer(&byteArray);
        pixmap.save(&buffer, "PNG");
        QString pic = QString("<img width='128' height='112' align='right' src=\"data:image/png;base64,") + byteArray.toBase64() + "\"/>";

        QMessageBox::about( this, QString( "About %1" ).arg( APPNAME ),
                                QString(
                                  "<html>%1"
                                  "<body><h3>%2</h3>"
                                  " <p>%2 v%3</p>"
                                  " <p>%7</p>"
                                  " <p>See <a href='%8'>this site</a> for more information.</p>"
                                  " <p>Darkstyle Copyright (c) 2017, <a href='%9'>Juergen Skrotzky</a> under MIT</p>"
                                  " <p>Some icons by <a href='%10'>Double-J Design</a> under <a href='%11'>CC4.0</a></p>"
                                  " <p>Autoupdater Copyright (c) 2016, <a href='%12'>Violet Giraffe</a> under MIT</p>"
                                  " <p>Zhang-Wu LMMSE Image Demosaicking by Pascal Getreuer under <a href='%13'>BSD</a>.</p>"
                                  " <p>QRecentFilesMenu Copyright (c) 2011 by Morgan Leborgne under <a href='%14'>MIT</a>.</p>"
                                  " </body></html>" )
                                 .arg( pic )
                                 .arg( APPNAME )
                                 .arg( VERSION )
                                 .arg( "by Ilia3101, bouncyball, Danne & masc." )
                                 .arg( "https://github.com/ilia3101/MLV-App" )
                                 .arg( "https://github.com/Jorgen-VikingGod" )
                                 .arg( "http://www.doublejdesign.co.uk/" )
                                 .arg( "https://creativecommons.org/licenses/by/4.0/" )
                                 .arg( "https://github.com/VioletGiraffe/github-releases-autoupdater" )
                                 .arg( "http://www.opensource.org/licenses/bsd-license.html" )
                                 .arg( "https://github.com/mojocorp/QRecentFilesMenu/blob/master/LICENSE" ) );
}

//Qt Infobox
void MainWindow::on_actionAboutQt_triggered()
{
    QMessageBox::aboutQt( this );
}

//Position Slider
void MainWindow::on_horizontalSliderPosition_valueChanged(int position)
{
    //Enable jumping while drop frame mode playback is active
    if( ui->actionPlay->isChecked() && ui->actionDropFrameMode->isChecked() )
    {
        m_newPosDropMode = position;
        if( ui->actionAudioOutput->isChecked() )
        {
            m_tryToSyncAudio = true;
        }
    }

    m_frameChanged = true;
}

//Show Info Dialog
void MainWindow::on_actionClip_Information_triggered()
{
    if( !m_pInfoDialog->isVisible() ) m_pInfoDialog->show();
    else m_pInfoDialog->hide();
}

void MainWindow::on_horizontalSliderExposure_valueChanged(int position)
{
    double value = position / 100.0;
    processingSetExposureStops( m_pProcessingObject, value + 1.2 );
    ui->label_ExposureVal->setText( QString("%1").arg( value, 0, 'f', 2 ) );
    m_frameChanged = true;
}

void MainWindow::on_horizontalSliderExposureGradient_valueChanged(int position)
{
    double value = position / 100.0;
    processingSetGradientExposure( m_pProcessingObject, value );
    ui->label_ExposureGradient->setText( QString("%1").arg( value, 0, 'f', 2 ) );
    m_frameChanged = true;
}

void MainWindow::on_horizontalSliderContrast_valueChanged(int position)
{
    processingSetSimpleContrast( m_pProcessingObject, position / 100.0 );
    ui->label_ContrastVal->setText( QString("%1").arg( position ) );
    m_frameChanged = true;
}

void MainWindow::on_horizontalSliderContrastGradient_valueChanged(int position)
{
    processingSetSimpleContrastGradient( m_pProcessingObject, position / 100.0 );
    ui->label_ContrastGradientVal->setText( QString("%1").arg( position ) );
    m_frameChanged = true;
}

void MainWindow::on_horizontalSliderTemperature_valueChanged(int position)
{
    int value = ( 218 - 42 ) * ( ui->horizontalSliderTemperature->value() - ui->horizontalSliderTemperature->minimum() ) / ( ui->horizontalSliderTemperature->maximum() - ui->horizontalSliderTemperature->minimum() );
    ui->horizontalSliderTemperature->setStyleSheet(
        QString( "QSlider::add-page:horizontal{background-color: qlineargradient(spread:pad, x1:0, y1:0, x2:1, y2:0, stop:0 rgba(%1, 130, %2, 255), stop:1 rgba(218, 130, 42, 255));}"
                 "QSlider::sub-page:horizontal{background-color: qlineargradient(spread:pad, x1:0, y1:0, x2:1, y2:0, stop:0 rgba(42, 130, 218, 255), stop:1 rgba(%1, 130, %2, 255));}"
                 "QSlider::add-page:horizontal:disabled{background:rgb(80,80,80);}"
                 "QSlider::sub-page:horizontal:disabled{background:rgb(80,80,80);}" ).arg( value+42 ).arg( 218-value )
    );

    ui->label_TemperatureVal->setText( QString("%1 K").arg( position ) );

    if( !m_fileLoaded ) return;
    processingSetWhiteBalanceKelvin( m_pProcessingObject, position );
    m_frameChanged = true;
}

void MainWindow::on_horizontalSliderTint_valueChanged(int position)
{
    int value = ( 218 - 42 ) * ( ui->horizontalSliderTint->value() - ui->horizontalSliderTint->minimum() ) / ( ui->horizontalSliderTint->maximum() - ui->horizontalSliderTint->minimum() );
    ui->horizontalSliderTint->setStyleSheet(
        QString( "QSlider::add-page:horizontal{background-color: qlineargradient(spread:pad, x1:0, y1:0, x2:1, y2:0, stop:0 rgba(%1, %2, %1, 255), stop:1 rgba(218, 42, 218, 255));}"
                 "QSlider::sub-page:horizontal{background-color: qlineargradient(spread:pad, x1:0, y1:0, x2:1, y2:0, stop:0 rgba(42, 218, 42, 255), stop:1 rgba(%1, %2, %1, 255));}"
                 "QSlider::add-page:horizontal:disabled{background:rgb(80,80,80);}"
                 "QSlider::sub-page:horizontal:disabled{background:rgb(80,80,80);}" ).arg( value+42 ).arg( 218-value )
    );

    ui->label_TintVal->setText( QString("%1").arg( position ) );

    if( !m_fileLoaded ) return;
    processingSetWhiteBalanceTint( m_pProcessingObject, position / 10.0 );
    m_frameChanged = true;
}

void MainWindow::on_horizontalSliderClarity_valueChanged(int position)
{
    processingSetClarity( m_pProcessingObject, position / 100.0 );
    ui->label_ClarityVal->setText( QString("%1").arg( position ) );
    m_frameChanged = true;
}

void MainWindow::on_horizontalSliderVibrance_valueChanged(int position)
{
    double value = pow( ( position + 100 ) / 200.0 * 2.0, log( 3.6 )/log( 2.0 ) );
    processingSetVibrance( m_pProcessingObject, value );
    ui->label_VibranceVal->setText( QString("%1").arg( position ) );
    m_frameChanged = true;
}

void MainWindow::on_horizontalSliderSaturation_valueChanged(int position)
{
    double value = pow( ( position + 100 ) / 200.0 * 2.0, log( 3.6 )/log( 2.0 ) );
    processingSetSaturation( m_pProcessingObject, value );
    ui->label_SaturationVal->setText( QString("%1").arg( position ) );
    m_frameChanged = true;
}

void MainWindow::on_horizontalSliderDS_valueChanged(int position)
{
    processingSetDCFactor( m_pProcessingObject, position * FACTOR_DS / 100.0 );
    ui->label_DsVal->setText( QString("%1").arg( position ) );
    m_frameChanged = true;
}

void MainWindow::on_horizontalSliderDR_valueChanged(int position)
{
    processingSetDCRange( m_pProcessingObject, position / 100.0 );
    ui->label_DrVal->setText( QString("%1").arg( position ) );
    m_frameChanged = true;
}

void MainWindow::on_horizontalSliderLS_valueChanged(int position)
{
    processingSetLCFactor( m_pProcessingObject, position * FACTOR_LS / 100.0 );
    ui->label_LsVal->setText( QString("%1").arg( position ) );
    m_frameChanged = true;
}

void MainWindow::on_horizontalSliderLR_valueChanged(int position)
{
    processingSetLCRange( m_pProcessingObject, position / 100.0 );
    ui->label_LrVal->setText( QString("%1").arg( position ) );
    m_frameChanged = true;
}

void MainWindow::on_horizontalSliderLighten_valueChanged(int position)
{
    processingSetLightening( m_pProcessingObject, position * FACTOR_LIGHTEN / 100.0 );
    ui->label_LightenVal->setText( QString("%1").arg( position ) );
    m_frameChanged = true;
}

void MainWindow::on_horizontalSliderShadows_valueChanged(int position)
{
    processingSetShadows( m_pProcessingObject, position * 1.5 / 100.0 );
    ui->label_ShadowsVal->setText( QString("%1").arg( position ) );
    m_frameChanged = true;
}

void MainWindow::on_horizontalSliderHighlights_valueChanged(int position)
{
    processingSetHighlights( m_pProcessingObject, position * 1.5 / 100.0 );
    ui->label_HighlightsVal->setText( QString("%1").arg( position ) );
    m_frameChanged = true;
}

void MainWindow::on_horizontalSliderSharpen_valueChanged(int position)
{
    processingSetSharpening( m_pProcessingObject, position / 100.0 );
    ui->label_Sharpen->setText( QString("%1").arg( position ) );
    m_frameChanged = true;
}

void MainWindow::on_horizontalSliderChromaBlur_valueChanged(int position)
{
    processingSetChromaBlurRadius( m_pProcessingObject, position );
    ui->label_ChromaBlur->setText( QString("%1").arg( position ) );
    m_frameChanged = true;
}

void MainWindow::on_horizontalSliderDenoiseStrength_valueChanged(int position)
{
    processingSetDenoiserStrength( m_pProcessingObject, position );
    ui->label_DenoiseStrength->setText( QString("%1").arg( position ) );
    m_frameChanged = true;
}

void MainWindow::on_horizontalSliderFilterStrength_valueChanged(int position)
{
    filterObjectSetFilterStrength( m_pProcessingObject->filter, position / 100.0 );
    ui->label_FilterStrengthVal->setText( QString("%1").arg( position ) );
    m_frameChanged = true;
}

void MainWindow::on_horizontalSliderRawWhite_valueChanged(int position)
{
    if( !m_fileLoaded ) return;
    if( getMlvBitdepth( m_pMlvObject ) == 0 ) return;
    if( getMlvBitdepth( m_pMlvObject ) > 16 ) return;

    ui->label_RawWhiteVal->setText( QString("%1").arg( position ) );

    if( !ui->checkBoxRawFixEnable->isChecked() )
    {
        position = getMlvOriginalWhiteLevel( m_pMlvObject );
    }
    else if( position <= ui->horizontalSliderRawBlack->value() + 1 )
    {
        position = ui->horizontalSliderRawBlack->value() + 1;
        ui->horizontalSliderRawWhite->setValue( position );
    }

    while( !m_pRenderThread->isIdle() ) QThread::msleep(1);

    /* Set mlv raw white level to the slider value */
    setMlvWhiteLevel( m_pMlvObject, position );
    /* Set imaginary lossless bit depth */
    if( isMlvCompressed(m_pMlvObject) && llrpGetDualIsoMode(m_pMlvObject) ) setMlvLosslessBpp(m_pMlvObject);
    /* Set processing white level with correction */
    processingSetWhiteLevel( m_pProcessingObject, position, getMlvBitdepth( m_pMlvObject ) );

    llrpResetFpmStatus(m_pMlvObject);
    llrpResetBpmStatus(m_pMlvObject);
    resetMlvCache( m_pMlvObject );
    resetMlvCachedFrame( m_pMlvObject );
    m_frameChanged = true;
}

void MainWindow::on_horizontalSliderRawBlack_valueChanged(int position)
{
    if( !m_fileLoaded ) return;
    if( getMlvBitdepth( m_pMlvObject ) == 0 ) return;
    if( getMlvBitdepth( m_pMlvObject ) > 16 ) return;

    ui->label_RawBlackVal->setText( QString("%1").arg( position ) );

    if( !ui->checkBoxRawFixEnable->isChecked() )
    {
        position = getMlvOriginalBlackLevel( m_pMlvObject );
    }
    else if( position >= ui->horizontalSliderRawWhite->value() - 1 )
    {
        position = ui->horizontalSliderRawWhite->value() - 1;
        ui->horizontalSliderRawBlack->setValue( position );
    }

    while( !m_pRenderThread->isIdle() ) QThread::msleep(1);

    /* Set mlv raw white level to the slider value */
    setMlvBlackLevel( m_pMlvObject, position );
    /* Set imaginary lossless bit depth */
    if( isMlvCompressed(m_pMlvObject) && llrpGetDualIsoMode(m_pMlvObject) ) setMlvLosslessBpp(m_pMlvObject);
    /* Set processing white level with correction */
    processingSetBlackLevel( m_pProcessingObject, position, getMlvBitdepth( m_pMlvObject ) );

    llrpResetFpmStatus(m_pMlvObject);
    llrpResetBpmStatus(m_pMlvObject);
    resetMlvCache( m_pMlvObject );
    resetMlvCachedFrame( m_pMlvObject );
    m_frameChanged = true;
}

void MainWindow::on_horizontalSliderExposure_doubleClicked()
{
    ReceiptSettings *sliders = new ReceiptSettings(); //default
    ui->horizontalSliderExposure->setValue( sliders->exposure() );
    delete sliders;
}

void MainWindow::on_horizontalSliderExposureGradient_doubleClicked()
{
    ReceiptSettings *sliders = new ReceiptSettings(); //default
    ui->horizontalSliderExposureGradient->setValue( sliders->gradientExposure() );
    delete sliders;
}

void MainWindow::on_horizontalSliderContrast_doubleClicked()
{
    ReceiptSettings *sliders = new ReceiptSettings(); //default
    ui->horizontalSliderContrast->setValue( sliders->contrast() );
    delete sliders;
}

void MainWindow::on_horizontalSliderContrastGradient_doubleClicked()
{
    ReceiptSettings *sliders = new ReceiptSettings(); //default
    ui->horizontalSliderContrastGradient->setValue( sliders->gradientContrast() );
    delete sliders;
}

void MainWindow::on_horizontalSliderTemperature_doubleClicked()
{
    ReceiptSettings *sliders = new ReceiptSettings(); //default
    setWhiteBalanceFromMlv( sliders );
    ui->horizontalSliderTemperature->setValue( sliders->temperature() );
    delete sliders;
}

void MainWindow::on_horizontalSliderTint_doubleClicked()
{
    ReceiptSettings *sliders = new ReceiptSettings(); //default
    ui->horizontalSliderTint->setValue( sliders->tint() );
    delete sliders;
}

void MainWindow::on_horizontalSliderClarity_doubleClicked()
{
    ReceiptSettings *sliders = new ReceiptSettings(); //default
    ui->horizontalSliderClarity->setValue( sliders->clarity() );
    delete sliders;
}

void MainWindow::on_horizontalSliderVibrance_doubleClicked()
{
    ReceiptSettings *sliders = new ReceiptSettings(); //default
    ui->horizontalSliderVibrance->setValue( sliders->vibrance() );
    delete sliders;
}

void MainWindow::on_horizontalSliderSaturation_doubleClicked()
{
    ReceiptSettings *sliders = new ReceiptSettings(); //default
    ui->horizontalSliderSaturation->setValue( sliders->saturation() );
    delete sliders;
}

void MainWindow::on_horizontalSliderDS_doubleClicked()
{
    ReceiptSettings *sliders = new ReceiptSettings(); //default
    ui->horizontalSliderDS->setValue( sliders->ds() );
    delete sliders;
}

void MainWindow::on_horizontalSliderDR_doubleClicked()
{
    ReceiptSettings *sliders = new ReceiptSettings(); //default
    ui->horizontalSliderDR->setValue( sliders->dr() );
    delete sliders;
}

void MainWindow::on_horizontalSliderLS_doubleClicked()
{
    ReceiptSettings *sliders = new ReceiptSettings(); //default
    ui->horizontalSliderLS->setValue( sliders->ls() );
    delete sliders;
}

void MainWindow::on_horizontalSliderLR_doubleClicked()
{
    ReceiptSettings *sliders = new ReceiptSettings(); //default
    ui->horizontalSliderLR->setValue( sliders->lr() );
    delete sliders;
}

void MainWindow::on_horizontalSliderLighten_doubleClicked()
{
    ReceiptSettings *sliders = new ReceiptSettings(); //default
    ui->horizontalSliderLighten->setValue( sliders->lightening() );
    delete sliders;
}

void MainWindow::on_horizontalSliderShadows_doubleClicked()
{
    ReceiptSettings *sliders = new ReceiptSettings(); //default
    ui->horizontalSliderShadows->setValue( sliders->shadows() );
    delete sliders;
}

void MainWindow::on_horizontalSliderHighlights_doubleClicked()
{
    ReceiptSettings *sliders = new ReceiptSettings(); //default
    ui->horizontalSliderHighlights->setValue( sliders->highlights() );
    delete sliders;
}

void MainWindow::on_horizontalSliderSharpen_doubleClicked()
{
    ReceiptSettings *sliders = new ReceiptSettings(); //default
    ui->horizontalSliderSharpen->setValue( sliders->sharpen() );
    delete sliders;
}

void MainWindow::on_horizontalSliderChromaBlur_doubleClicked()
{
    ReceiptSettings *sliders = new ReceiptSettings(); //default
    ui->horizontalSliderChromaBlur->setValue( sliders->chromaBlur() );
    delete sliders;
}

void MainWindow::on_horizontalSliderDenoiseStrength_doubleClicked()
{
    ReceiptSettings *sliders = new ReceiptSettings(); //default
    ui->horizontalSliderDenoiseStrength->setValue( sliders->denoiserStrength() );
    delete sliders;
}

void MainWindow::on_horizontalSliderFilterStrength_doubleClicked()
{
    ReceiptSettings *sliders = new ReceiptSettings(); //default
    ui->horizontalSliderFilterStrength->setValue( sliders->filterStrength() );
    delete sliders;
}

void MainWindow::on_horizontalSliderRawWhite_doubleClicked()
{
    ui->horizontalSliderRawWhite->setValue( getMlvOriginalWhiteLevel( m_pMlvObject ) );
}

void MainWindow::on_horizontalSliderRawBlack_doubleClicked()
{
    ui->horizontalSliderRawBlack->setValue( getMlvOriginalBlackLevel( m_pMlvObject ) );
}

//Jump to first frame
void MainWindow::on_actionGoto_First_Frame_triggered()
{
    //If actual position is cut in, we jump to 0
    if( ui->horizontalSliderPosition->value() == ui->spinBoxCutIn->value() - 1 )
    {
        ui->horizontalSliderPosition->setValue( 0 );
        m_newPosDropMode = 0;
    }
    //Else we jump to cut in
    else
    {
        ui->horizontalSliderPosition->setValue( ui->spinBoxCutIn->value() - 1 );
        m_newPosDropMode = ui->spinBoxCutIn->value() - 1;
    }

    //Sync audio if playback and audio active
    if( ui->actionAudioOutput->isChecked()
     && ui->actionDropFrameMode->isChecked()
     && ui->actionPlay->isChecked() )
    {
        m_tryToSyncAudio = true;
    }
}

//Export clip
void MainWindow::on_actionExport_triggered()
{
    //Stop playback if active
    ui->actionPlay->setChecked( false );

    //Save slider receipt
    setReceipt( m_pSessionReceipts.at( m_lastActiveClipInSession ) );

    //Save last active clip before export
    m_lastClipBeforeExport = m_lastActiveClipInSession;

    //Filename proposal in dependency to actual file
    QString saveFileName = m_pSessionReceipts.at( m_lastActiveClipInSession )->fileName();
    //But take the folder from last export
    saveFileName = QString( "%1/%2" ).arg( m_lastExportPath ).arg( QFileInfo( saveFileName ).fileName() );

    QString fileType;
    QString fileEnding;
    saveFileName = saveFileName.left( saveFileName.lastIndexOf( "." ) );
    if( m_codecProfile == CODEC_AVI
     || m_codecProfile == CODEC_MJPEG
     || m_codecProfile == CODEC_FFVHUFF )
    {
        saveFileName.append( ".avi" );
        fileType = tr("Audio Video Interleave (*.avi)");
        fileEnding = ".avi";
    }
    else if( m_codecProfile == CODEC_CDNG
          || m_codecProfile == CODEC_CDNG_LOSSLESS
          || m_codecProfile == CODEC_CDNG_FAST )
    {
        saveFileName.append( ".dng" );
        fileType = tr("Cinema DNG (*.dng)");
        fileEnding = ".dng";
    }
    else if( m_codecProfile == CODEC_MLV )
    {
        saveFileName.append( ".MLV" );
        fileType = tr("Magic Lantern Video (*.MLV)");
        fileEnding = ".MLV";
    }
    else if( m_codecProfile == CODEC_TIFF )
    {
        saveFileName.append( ".tif" );
        fileType = tr("TIFF (*.tif)");
        fileEnding = ".tif";
    }
    else if( m_codecProfile == CODEC_JPG2K )
    {
        saveFileName.append( ".jp2" );
        fileType = tr("JPEG2000 (*.jp2)");
        fileEnding = ".jp2";
    }
    else if( m_codecProfile == CODEC_AUDIO_ONLY )
    {
        saveFileName.append( ".wav" );
        fileType = tr("Audio Wave (*.wav)");
        fileEnding = ".wav";
    }
    else
    {
        if( ( m_codecProfile == CODEC_H264 || m_codecProfile == CODEC_H265 )
         && ( m_codecOption == CODEC_H264_MP4 || m_codecOption == CODEC_H265_MP4 ) )
        {
            saveFileName.append( ".mp4" );
            fileType = tr("MPEG-4 (*.mp4)");
            fileEnding = ".mp4";
        }
        else if( ( m_codecProfile == CODEC_H264 || m_codecProfile == CODEC_H265 )
         && ( m_codecOption == CODEC_H264_MKV || m_codecOption == CODEC_H265_MKV ) )
        {
            saveFileName.append( ".mkv" );
            fileType = tr("Matroska (*.mkv)");
            fileEnding = ".mkv";
        }
        else
        {
            saveFileName.append( ".mov" );
            fileType = tr("Movie (*.mov)");
            fileEnding = ".mov";
        }
    }

    //If one file is selected, but not CDNG
    if( ( ui->listWidgetSession->selectedItems().count() <= 1 )
     && ( ( m_codecProfile != CODEC_CDNG ) && ( m_codecProfile != CODEC_CDNG_LOSSLESS ) && ( m_codecProfile != CODEC_CDNG_FAST ) ) )
    {
        //File Dialog
        QString fileName = QFileDialog::getSaveFileName( this, tr("Export..."),
                                                        saveFileName,
                                                        fileType );

        //Exit if not an MOV/AVI file or aborted
        if( fileName == QString( "" )
                && !fileName.endsWith( fileEnding, Qt::CaseInsensitive ) ) return;

        //Save last path for next time
        m_lastExportPath = QFileInfo( fileName ).absolutePath();

        //Get receipt into queue
        addClipToExportQueue( m_lastActiveClipInSession, fileName );
    }
    //if multiple files selected
    else
    {
        //Folder Dialog
        QString folderName = QFileDialog::getExistingDirectory(this, tr("Chose Export Folder"),
                                                          QFileInfo( saveFileName ).absolutePath(),
                                                          QFileDialog::ShowDirsOnly
                                                          | QFileDialog::DontResolveSymlinks);

        if( folderName.length() == 0 ) return;

        //Save last path for next time
        m_lastExportPath = folderName;

        //for all selected
        for( int row = 0; row < ui->listWidgetSession->count(); row++ )
        {
            if( !ui->listWidgetSession->item( row )->isSelected() ) continue;

            //Create Path+Name
            QString fileName = ui->listWidgetSession->item( row )->text().replace( ".mlv", fileEnding, Qt::CaseInsensitive );
            fileName.prepend( "/" );
            fileName.prepend( folderName );

            //Get receipt into queue
            addClipToExportQueue( row, fileName );
        }
    }
    //Block GUI
    setEnabled( false );
    m_pStatusDialog->setEnabled( true );

    //Scripting class wants to know the export folder
    m_pScripting->setExportDir( QFileInfo( m_exportQueue.first()->exportFileName() ).absolutePath() );
    QStringList fileNames;
    for( int i = 0; i < m_exportQueue.count(); i++ )
    {
        fileNames.append( m_exportQueue.at( i )->fileName() );
    }
    m_pScripting->setMlvFileNames( fileNames );

    //startExport
    exportHandler();
}

//Export actual frame as 16bit png
void MainWindow::on_actionExportCurrentFrame_triggered()
{
    SingleFrameExportDialog *exportDialog = new SingleFrameExportDialog( this,
                                                                         m_pMlvObject,
                                                                         m_pSessionReceipts.at( m_lastActiveClipInSession )->fileName(),
                                                                         ui->horizontalSliderPosition->value(),
                                                                         getHorizontalStretchFactor(),
                                                                         getVerticalStretchFactor() );
    exportDialog->exec();
    delete exportDialog;
}

//Enable / Disable the highlight reconstruction
void MainWindow::on_checkBoxHighLightReconstruction_toggled(bool checked)
{
    if( checked ) processingEnableHighlightReconstruction( m_pProcessingObject );
    else processingDisableHighlightReconstruction( m_pProcessingObject );
    m_frameChanged = true;
}

//Enable / Disable the camera matrix calculation
void MainWindow::on_checkBoxUseCameraMatrix_toggled(bool checked)
{
    if( checked ) processingUseCamMatrix( m_pProcessingObject );
    else processingDontUseCamMatrix( m_pProcessingObject );
    m_frameChanged = true;
}

//Enable / Disable chroma separation
void MainWindow::on_checkBoxChromaSeparation_toggled(bool checked)
{
    //Enable / Disable chroma blur
    ui->label_ChromaBlur->setEnabled( checked );
    ui->label_ChromaBlurText->setEnabled( checked );
    ui->horizontalSliderChromaBlur->setEnabled( checked );

    if( checked ) processingEnableChromaSeparation( m_pProcessingObject );
    else processingDisableChromaSeparation( m_pProcessingObject );
    m_frameChanged = true;
}

//Chose profile
void MainWindow::on_comboBoxProfile_currentIndexChanged(int index)
{
    processingSetImageProfile(m_pProcessingObject, index);
    m_frameChanged = true;
    //Disable parameters if log
    bool enable = true;
    if( ( index == PROFILE_ALEXA_LOG )
     || ( index == PROFILE_CINEON_LOG )
     || ( index == PROFILE_SONY_LOG_3 )
     || ( index == PROFILE_SRGB )
     || ( index == PROFILE_REC709 )
     || ( index == PROFILE_BMDFILM ) )
    {
        enable = false;
    }
    ui->horizontalSliderLS->setEnabled( enable );
    ui->horizontalSliderLR->setEnabled( enable );
    ui->horizontalSliderDS->setEnabled( enable );
    ui->horizontalSliderDR->setEnabled( enable );
    ui->horizontalSliderLighten->setEnabled( enable );
    ui->horizontalSliderVibrance->setEnabled( enable );
    ui->horizontalSliderSaturation->setEnabled( enable );
    ui->label_LsVal->setEnabled( enable );
    ui->label_LrVal->setEnabled( enable );
    ui->label_DsVal->setEnabled( enable );
    ui->label_DrVal->setEnabled( enable );
    ui->label_LightenVal->setEnabled( enable );
    ui->label_VibranceVal->setEnabled( enable );
    ui->label_SaturationVal->setEnabled( enable );
    ui->label_ls->setEnabled( enable );
    ui->label_lr->setEnabled( enable );
    ui->label_ds->setEnabled( enable );
    ui->label_dr->setEnabled( enable );
    ui->label_lighten->setEnabled( enable );
    ui->label_vibrance->setEnabled( enable );
    ui->label_saturation->setEnabled( enable );
}

//Chose filter
void MainWindow::on_comboBoxFilterName_currentIndexChanged(int index)
{
    filterObjectSetFilter( m_pProcessingObject->filter, index );
    m_frameChanged = true;
}

//Denoiser Window Selection
void MainWindow::on_comboBoxDenoiseWindow_currentIndexChanged(int index)
{
    processingSetDenoiserWindow( m_pProcessingObject, index + 2 );
    m_frameChanged = true;
}

//Click on Zoom: fit
void MainWindow::on_actionZoomFit_triggered(bool on)
{
    if( !on )
    {
        ui->actionZoomFit->setChecked( false );
        on_actionZoom100_triggered();
    }
    else
    {
        ui->graphicsView->resetZoom();
        ui->graphicsView->setZoomEnabled( false );
        ui->actionZoomFit->setChecked( true );
        m_frameChanged = true;
    }
    m_zoomModeChanged = true;
}

//Click on Zoom: 100%
void MainWindow::on_actionZoom100_triggered()
{
    ui->actionZoomFit->setChecked( false );
    if( !m_fileLoaded )
    {
        return;
    }
    ui->graphicsView->resetZoom();
    if( !ui->graphicsView->isZoomEnabled() )
    {
        ui->graphicsView->setZoomEnabled( true );
        m_zoomTo100Center = true;
    }
    m_frameChanged = true;
}

//Show Histogram
void MainWindow::on_actionShowHistogram_triggered(void)
{
    m_frameChanged = true;
}

//Show Waveform
void MainWindow::on_actionShowWaveFormMonitor_triggered(void)
{
    m_frameChanged = true;
}

//Show Parade
void MainWindow::on_actionShowParade_triggered()
{
    m_frameChanged = true;
}

//Show VectorScope
void MainWindow::on_actionShowVectorScope_triggered()
{
    m_frameChanged = true;
}

//Use none debayer (speedy B&W)
void MainWindow::on_actionUseNoneDebayer_triggered()
{
    selectDebayerAlgorithm();
    return;
}

//Use simple debayer (speedy colored)
void MainWindow::on_actionUseSimpleDebayer_triggered()
{
    selectDebayerAlgorithm();
    return;
}

//Don't use AMaZE -> bilinear
void MainWindow::on_actionUseBilinear_triggered()
{
    selectDebayerAlgorithm();
    return;
}

//Use LMMSE debayer
void MainWindow::on_actionUseLmmseDebayer_triggered()
{
    /* Use LMMSE */
    setMlvUseLmmseDebayer( m_pMlvObject );

    disableMlvCaching( m_pMlvObject );

    llrpResetFpmStatus(m_pMlvObject);
    llrpResetBpmStatus(m_pMlvObject);
    llrpComputeStripesOn(m_pMlvObject);
    m_frameChanged = true;
}

//Use IGV debayer
void MainWindow::on_actionUseIgvDebayer_triggered()
{
    /* Use IGV */
    setMlvUseIgvDebayer( m_pMlvObject );

    disableMlvCaching( m_pMlvObject );

    llrpResetFpmStatus(m_pMlvObject);
    llrpResetBpmStatus(m_pMlvObject);
    llrpComputeStripesOn(m_pMlvObject);
    m_frameChanged = true;
}

//Use AMaZE or not
void MainWindow::on_actionAlwaysUseAMaZE_triggered()
{
    /* Use AMaZE */
    setMlvAlwaysUseAmaze( m_pMlvObject );

    disableMlvCaching( m_pMlvObject );

    llrpResetFpmStatus(m_pMlvObject);
    llrpResetBpmStatus(m_pMlvObject);
    llrpComputeStripesOn(m_pMlvObject);
    m_frameChanged = true;
}

//En-/Disable Caching
void MainWindow::on_actionCaching_triggered()
{
    /* Use AMaZE */
    setMlvAlwaysUseAmaze( m_pMlvObject );

    enableMlvCaching( m_pMlvObject );

    llrpResetFpmStatus(m_pMlvObject);
    llrpResetBpmStatus(m_pMlvObject);
    llrpComputeStripesOn(m_pMlvObject);
    m_frameChanged = true;
}

//Select the codec
void MainWindow::on_actionExportSettings_triggered()
{
    //Stop playback if active
    ui->actionPlay->setChecked( false );

    ExportSettingsDialog *pExportSettings = new ExportSettingsDialog( this,
                                                                      m_pScripting,
                                                                      m_codecProfile,
                                                                      m_codecOption,
                                                                      m_exportDebayerMode,
                                                                      m_resizeFilterEnabled,
                                                                      m_resizeWidth,
                                                                      m_resizeHeight,
                                                                      m_fpsOverride,
                                                                      m_frameRate,
                                                                      m_audioExportEnabled,
                                                                      m_resizeFilterHeightLocked,
                                                                      m_smoothFilterSetting);
    pExportSettings->exec();
    m_codecProfile = pExportSettings->encoderSetting();
    m_codecOption = pExportSettings->encoderOption();
    m_exportDebayerMode = pExportSettings->debayerMode();
    m_resizeFilterEnabled = pExportSettings->isResizeEnabled();
    m_resizeWidth = pExportSettings->resizeWidth();
    m_resizeHeight = pExportSettings->resizeHeight();
    m_fpsOverride = pExportSettings->isFpsOverride();
    m_frameRate = pExportSettings->getFps();
    m_audioExportEnabled = pExportSettings->isExportAudioEnabled();
    m_resizeFilterHeightLocked = pExportSettings->isHeightLocked();
    m_smoothFilterSetting = pExportSettings->smoothSetting();
    delete pExportSettings;

    if( m_fileLoaded )
    {
        //Restart timer with chosen framerate
        killTimer( m_timerId );
        m_timerId = startTimer( (int)( 1000.0 / getFramerate() ) );

        //Refresh Timecode Label
        if( m_tcModeDuration )
        {
            QPixmap pic = QPixmap::fromImage( m_pTimeCodeImage->getTimeCodeLabel( ui->spinBoxCutOut->value() - ui->spinBoxCutIn->value() + 1, getFramerate() ).scaled( 200 * devicePixelRatio(),
                                                                                              30 * devicePixelRatio(),
                                                                                              Qt::IgnoreAspectRatio, Qt::SmoothTransformation) );
            pic.setDevicePixelRatio( devicePixelRatio() );
            m_pTcLabel->setPixmap( pic );
        }
        else
        {
            QPixmap pic = QPixmap::fromImage( m_pTimeCodeImage->getTimeCodeLabel( ui->horizontalSliderPosition->value(), getFramerate() ).scaled( 200 * devicePixelRatio(),
                                                                                              30 * devicePixelRatio(),
                                                                                              Qt::IgnoreAspectRatio, Qt::SmoothTransformation) );
            pic.setDevicePixelRatio( devicePixelRatio() );
            m_pTcLabel->setPixmap( pic );
        }

    }

}

//Reset the edit sliders to default
void MainWindow::on_actionResetReceipt_triggered()
{
    ReceiptSettings *sliders = new ReceiptSettings(); //default
    sliders->setRawWhite( getMlvOriginalWhiteLevel( m_pMlvObject ) );
    sliders->setRawBlack( getMlvOriginalBlackLevel( m_pMlvObject ) );
    setSliders( sliders, false );
    delete sliders;
}

//Copy receipt to clipboard
void MainWindow::on_actionCopyRecept_triggered()
{
    m_pCopyMask->exec();

    setReceipt( m_pReceiptClipboard );
    ui->actionPasteReceipt->setEnabled( true );
}

//Paste receipt from clipboard
void MainWindow::on_actionPasteReceipt_triggered()
{
    for( int row = 0; row < ui->listWidgetSession->count(); row++ )
    {
        if( !ui->listWidgetSession->item( row )->isSelected() ) continue;
        //Each selected clip gets the receipt
        replaceReceipt( m_pSessionReceipts.at(row), m_pReceiptClipboard, true );
        //If the actual is selected (may have changed since copy action), set sliders and get receipt
        if( row == m_lastActiveClipInSession )
        {
            setSliders( m_pSessionReceipts.at(row), true );
        }
    }
}

//New Session
void MainWindow::on_actionNewSession_triggered()
{
    deleteSession();
}

//Open Session
void MainWindow::on_actionOpenSession_triggered()
{
    //Stop playback if active
    ui->actionPlay->setChecked( false );

    QString path = QFileInfo( m_lastSessionFileName ).absolutePath();
    if( !QDir( path ).exists() ) path = QDir::homePath();

    QString fileName = QFileDialog::getOpenFileName(this,
                                           tr("Open MLV App Session Xml"), path,
                                           tr("MLV App Session Xml files (*.masxml)"));

    //Abort selected
    if( fileName.count() == 0 ) return;

    m_inOpeningProcess = true;
    openSession( fileName );
    //Show last imported file
    showFileInEditor( m_pSessionReceipts.count() - 1 );
    m_sessionFileName = fileName;
    m_lastSessionFileName = fileName;
    m_inOpeningProcess = false;
    selectDebayerAlgorithm();
}

//Save Session (just save)
void MainWindow::on_actionSaveSession_triggered()
{
    //Stop playback if active
    ui->actionPlay->setChecked( false );

    if( m_sessionFileName.count() == 0 ) on_actionSaveAsSession_triggered();
    else saveSession( m_sessionFileName );
}

//Save Session with filename selection
void MainWindow::on_actionSaveAsSession_triggered()
{
    //Stop playback if active
    ui->actionPlay->setChecked( false );

    QString path = QFileInfo( m_lastSessionFileName ).absolutePath();
    QString fileName = QFileDialog::getSaveFileName(this,
                                           tr("Save MLV App Session Xml"), path,
                                           tr("MLV App Session Xml files (*.masxml)"));

    //Abort selected
    if( fileName.count() == 0 ) return;

    //Add ending, if it got lost using some OS...
    if( !fileName.endsWith( ".masxml" ) ) fileName.append( ".masxml" );

    m_sessionFileName = fileName;
    m_lastSessionFileName = fileName;

    saveSession( fileName );
}

//Jump to next clip
void MainWindow::on_actionNext_Clip_triggered()
{
    if( ( ( m_lastActiveClipInSession + 1 ) < ui->listWidgetSession->count() ) && m_fileLoaded )
    {
        ui->listWidgetSession->setCurrentRow( m_lastActiveClipInSession + 1 );
        showFileInEditor( m_lastActiveClipInSession + 1 );
    }
}

//Jump to previous clip
void MainWindow::on_actionPrevious_Clip_triggered()
{
    if( ( m_lastActiveClipInSession > 0 ) && m_fileLoaded )
    {
        ui->listWidgetSession->setCurrentRow( m_lastActiveClipInSession - 1 );
        showFileInEditor( m_lastActiveClipInSession - 1 );
    }
}

//Select all clips via action
void MainWindow::on_actionSelectAllClips_triggered()
{
    if( ui->listWidgetSession->count() > 0 )
    {
        selectAllFiles();
    }
}

//Delete clip from session via action
void MainWindow::on_actionDeleteSelectedClips_triggered()
{
    if( ui->listWidgetSession->count() > 0 )
    {
        deleteFileFromSession();
        ui->actionDeleteSelectedClips->setEnabled( false );
    }
}

//FileName in SessionList doubleClicked
void MainWindow::on_listWidgetSession_activated(const QModelIndex &index)
{
    showFileInEditor( index.row() );
}

//Sessionlist visibility changed -> redraw picture
void MainWindow::on_dockWidgetSession_visibilityChanged(bool visible)
{
    if( !isMinimized() )
    {
        ui->actionShowSessionArea->setChecked( visible );
        qApp->processEvents();
        m_frameChanged = true;
    }
}

//Edit area visibility changed -> redraw picture
void MainWindow::on_dockWidgetEdit_visibilityChanged(bool visible)
{
    if( !isMinimized() )
    {
        ui->actionShowEditArea->setChecked( visible );
        qApp->processEvents();
        m_frameChanged = true;
    }
}

//Set visibility of audio track
void MainWindow::on_actionShowAudioTrack_toggled(bool checked)
{
    ui->labelAudioTrack->setVisible( checked );
    qApp->processEvents();
    m_frameChanged = true;
}

//Rightclick on SessionList
void MainWindow::on_listWidgetSession_customContextMenuRequested(const QPoint &pos)
{
    //if( ui->listWidgetSession->count() <= 0 ) return;
    //if( ui->listWidgetSession->selectedItems().size() <= 0 ) return;

    // Handle global position
    QPoint globalPos = ui->listWidgetSession->mapToGlobal( pos );

    // Create menu and insert some actions
    QMenu myMenu;
    if( ui->listWidgetSession->count() > 0 )
    {
        if( ui->listWidgetSession->selectedItems().size() == 1 )
        {
            myMenu.addAction( ui->actionSelectAllClips );
            myMenu.addAction( QIcon( ":/RetinaIMG/RetinaIMG/Image-icon.png" ), "Show in Editor",  this, SLOT( rightClickShowFile() ) );
            myMenu.addAction( QIcon( ":/RetinaIMG/RetinaIMG/Delete-icon.png" ), "Delete Selected File from Session",  this, SLOT( deleteFileFromSession() ) );
            myMenu.addSeparator();
            myMenu.addAction( ui->actionShowInFinder );
            myMenu.addAction( ui->actionOpenWithExternalApplication );
            myMenu.addAction( ui->actionSelectExternalApplication );
            myMenu.addSeparator();
        }
        else if( ui->listWidgetSession->selectedItems().size() > 1 )
        {
            myMenu.addAction( ui->actionPasteReceipt );
            myMenu.addAction( QIcon( ":/RetinaIMG/RetinaIMG/Delete-icon.png" ), "Delete Selected File from Session",  this, SLOT( deleteFileFromSession() ) );
            myMenu.addSeparator();
        }
    }
    myMenu.addMenu( ui->menuSessionListPreview );
    // Show context menu at handling position
    myMenu.exec( globalPos );
}

//Delete selected files from session
void MainWindow::deleteFileFromSession( void )
{
    //Save slider receipt
    setReceipt( m_pSessionReceipts.at( m_lastActiveClipInSession ) );
    //If multiple selection is on, we need to erase all selected items
    for( int i = ui->listWidgetSession->selectedItems().size(); i > 0; i-- )
    {
        int row = ui->listWidgetSession->row( ui->listWidgetSession->selectedItems().at( i - 1 ) );
        //Remove item from Session List
        delete ui->listWidgetSession->selectedItems().at( i - 1 );
        //Remove slider memory
        m_pSessionReceipts.removeAt( row );
        //influences actual loaded clip?
        if( m_lastActiveClipInSession > row ) m_lastActiveClipInSession--;
        if( m_lastActiveClipInSession < 0 ) m_lastActiveClipInSession = 0;
    }
    //if there is at least one...
    if( ui->listWidgetSession->count() > 0 )
    {
        //Open the nearest clip from last opened!
        if( m_lastActiveClipInSession >= ui->listWidgetSession->count() ) m_lastActiveClipInSession = ui->listWidgetSession->count() - 1;
        ui->listWidgetSession->setCurrentRow( m_lastActiveClipInSession );
        openMlv( ui->listWidgetSession->item( m_lastActiveClipInSession )->toolTip() );
        setSliders( m_pSessionReceipts.at( m_lastActiveClipInSession ), false );

        //Caching is in which state? Set it!
        if( ui->actionCaching->isChecked() ) on_actionCaching_triggered();
    }
    else
    {
        //All black
        deleteSession();
    }
}

//Shows the file, which is selected via contextmenu
void MainWindow::rightClickShowFile( void )
{
    showFileInEditor( ui->listWidgetSession->currentRow() );
}

//Select all files in SessionList
void MainWindow::selectAllFiles( void )
{
    ui->listWidgetSession->selectAll();
}

//Contextmenu on picture
void MainWindow::pictureCustomContextMenuRequested(const QPoint &pos)
{
    // Handle global position
    QPoint globalPos = ui->graphicsView->mapToGlobal( pos );

    // Create menu and insert some actions
    QMenu myMenu;
    myMenu.addAction( ui->actionZoomFit );
    myMenu.addAction( ui->actionZoom100 );
    myMenu.addSeparator();
    myMenu.addMenu( ui->menuDemosaicForPlayback );
    myMenu.addSeparator();
    myMenu.addAction( ui->actionShowZebras );
    if( ui->actionFullscreen->isChecked() )
    {
        myMenu.addSeparator();
        myMenu.addAction( ui->actionGoto_First_Frame );
        myMenu.addAction( ui->actionPreviousFrame );
        myMenu.addAction( ui->actionPlay );
        myMenu.addAction( ui->actionNextFrame );
        myMenu.addAction( ui->actionLoop );
        myMenu.addSeparator();
        myMenu.addAction( ui->actionFullscreen );
    }
    // Show context menu at handling position
    myMenu.exec( globalPos );
}

//Contextmenu on scope
void MainWindow::on_labelHistogram_customContextMenuRequested(const QPoint &pos)
{
    // Handle global position
    QPoint globalPos = ui->labelHistogram->mapToGlobal( pos );

    // Create menu and insert some actions
    QMenu myMenu;
    myMenu.addAction( ui->actionShowHistogram );
    myMenu.addAction( ui->actionShowWaveFormMonitor );
    myMenu.addAction( ui->actionShowParade );
    myMenu.addAction( ui->actionShowVectorScope );
    // Show context menu at handling position
    myMenu.exec( globalPos );
}

//DoubleClick on Exposure Label
void MainWindow::on_label_ExposureVal_doubleClicked( void )
{
    EditSliderValueDialog editSlider;
    editSlider.autoSetup( ui->horizontalSliderExposure, ui->label_ExposureVal, 0.01, 2, 100.0 );
    editSlider.exec();
    ui->horizontalSliderExposure->setValue( editSlider.getValue() );
}

//DoubleClick on Exposure Gradient Label
void MainWindow::on_label_ExposureGradient_doubleClicked()
{
    EditSliderValueDialog editSlider;
    editSlider.autoSetup( ui->horizontalSliderExposureGradient, ui->label_ExposureGradient, 0.01, 2, 100.0 );
    editSlider.exec();
    ui->horizontalSliderExposureGradient->setValue( editSlider.getValue() );
}

//DoubleClick on Contrast Label
void MainWindow::on_label_ContrastVal_doubleClicked()
{
    EditSliderValueDialog editSlider;
    editSlider.autoSetup( ui->horizontalSliderContrast, ui->label_ContrastVal, 1.0, 0, 1.0 );
    editSlider.exec();
    ui->horizontalSliderContrast->setValue( editSlider.getValue() );
}

//DoubleClick on Contrast Gradient Label
void MainWindow::on_label_ContrastGradientVal_doubleClicked()
{
    EditSliderValueDialog editSlider;
    editSlider.autoSetup( ui->horizontalSliderContrastGradient, ui->label_ContrastGradientVal, 1.0, 0, 1.0 );
    editSlider.exec();
    ui->horizontalSliderContrastGradient->setValue( editSlider.getValue() );
}

//DoubleClick on Temperature Label
void MainWindow::on_label_TemperatureVal_doubleClicked()
{
    EditSliderValueDialog editSlider;
    editSlider.autoSetup( ui->horizontalSliderTemperature, ui->label_TemperatureVal, 1.0, 0, 1.0 );
    editSlider.ui->doubleSpinBox->setValue( ui->label_TemperatureVal->text().left(5).toInt() );
    editSlider.ui->doubleSpinBox->selectAll();
    editSlider.exec();
    ui->horizontalSliderTemperature->setValue( editSlider.getValue() );
}

//DoubleClick on Tint Label
void MainWindow::on_label_TintVal_doubleClicked()
{
    EditSliderValueDialog editSlider;
    editSlider.autoSetup( ui->horizontalSliderTint, ui->label_TintVal, 1.0, 0, 1.0 );
    editSlider.exec();
    ui->horizontalSliderTint->setValue( editSlider.getValue() );
}

//DoubleClick on Clarity Label
void MainWindow::on_label_ClarityVal_doubleClicked()
{
    EditSliderValueDialog editSlider;
    editSlider.autoSetup( ui->horizontalSliderClarity, ui->label_ClarityVal, 1.0, 0, 1.0 );
    editSlider.exec();
    ui->horizontalSliderClarity->setValue( editSlider.getValue() );
}

//DoubleClick on Vibrance Label
void MainWindow::on_label_VibranceVal_doubleClicked()
{
    EditSliderValueDialog editSlider;
    editSlider.autoSetup( ui->horizontalSliderVibrance, ui->label_VibranceVal, 1.0, 0, 1.0 );
    editSlider.exec();
    ui->horizontalSliderVibrance->setValue( editSlider.getValue() );
}

//DoubleClick on Saturation Label
void MainWindow::on_label_SaturationVal_doubleClicked()
{
    EditSliderValueDialog editSlider;
    editSlider.autoSetup( ui->horizontalSliderSaturation, ui->label_SaturationVal, 1.0, 0, 1.0 );
    editSlider.exec();
    ui->horizontalSliderSaturation->setValue( editSlider.getValue() );
}

//DoubleClick on Dr Label
void MainWindow::on_label_DrVal_doubleClicked()
{
    EditSliderValueDialog editSlider;
    editSlider.autoSetup( ui->horizontalSliderDR, ui->label_DrVal, 1.0, 0, 1.0 );
    editSlider.exec();
    ui->horizontalSliderDR->setValue( editSlider.getValue() );
}

//DoubleClick on Ds Label
void MainWindow::on_label_DsVal_doubleClicked()
{
    EditSliderValueDialog editSlider;
    editSlider.autoSetup( ui->horizontalSliderDS, ui->label_DsVal, 1.0, 0, 1.0 );
    editSlider.exec();
    ui->horizontalSliderDS->setValue( editSlider.getValue() );
}

//DoubleClick on Lr Label
void MainWindow::on_label_LrVal_doubleClicked()
{
    EditSliderValueDialog editSlider;
    editSlider.autoSetup( ui->horizontalSliderLR, ui->label_LrVal, 1.0, 0, 1.0 );
    editSlider.exec();
    ui->horizontalSliderLR->setValue( editSlider.getValue() );
}

//DoubleClick on Ls Label
void MainWindow::on_label_LsVal_doubleClicked()
{
    EditSliderValueDialog editSlider;
    editSlider.autoSetup( ui->horizontalSliderLS, ui->label_LsVal, 1.0, 0, 1.0 );
    editSlider.exec();
    ui->horizontalSliderLS->setValue( editSlider.getValue() );
}

//DoubleClick on Lighten Label
void MainWindow::on_label_LightenVal_doubleClicked()
{
    EditSliderValueDialog editSlider;
    editSlider.autoSetup( ui->horizontalSliderLighten, ui->label_LightenVal, 1.0, 0, 1.0 );
    editSlider.exec();
    ui->horizontalSliderLighten->setValue( editSlider.getValue() );
}

//DoubleClick on Shadows Label
void MainWindow::on_label_ShadowsVal_doubleClicked()
{
    EditSliderValueDialog editSlider;
    editSlider.autoSetup( ui->horizontalSliderShadows, ui->label_ShadowsVal, 1.0, 0, 1.0 );
    editSlider.exec();
    ui->horizontalSliderShadows->setValue( editSlider.getValue() );
}

//DoubleClick on Highlights Label
void MainWindow::on_label_HighlightsVal_doubleClicked()
{
    EditSliderValueDialog editSlider;
    editSlider.autoSetup( ui->horizontalSliderHighlights, ui->label_HighlightsVal, 1.0, 0, 1.0 );
    editSlider.exec();
    ui->horizontalSliderHighlights->setValue( editSlider.getValue() );
}

//DoubleClick on Sharpen Label
void MainWindow::on_label_Sharpen_doubleClicked()
{
    EditSliderValueDialog editSlider;
    editSlider.autoSetup( ui->horizontalSliderSharpen, ui->label_Sharpen, 1.0, 0, 1.0 );
    editSlider.exec();
    ui->horizontalSliderSharpen->setValue( editSlider.getValue() );
}

//DoubleClick on ChromaBlur Label
void MainWindow::on_label_ChromaBlur_doubleClicked()
{
    EditSliderValueDialog editSlider;
    editSlider.autoSetup( ui->horizontalSliderChromaBlur, ui->label_ChromaBlur, 1.0, 0, 1.0 );
    editSlider.exec();
    ui->horizontalSliderChromaBlur->setValue( editSlider.getValue() );
}

//DoubleClick on DenoiseStrength Label
void MainWindow::on_label_DenoiseStrength_doubleClicked()
{
    EditSliderValueDialog editSlider;
    editSlider.autoSetup( ui->horizontalSliderDenoiseStrength, ui->label_DenoiseStrength, 1.0, 0, 1.0 );
    editSlider.exec();
    ui->horizontalSliderDenoiseStrength->setValue( editSlider.getValue() );
}

//Repaint audio if its size changed
void MainWindow::on_labelAudioTrack_sizeChanged()
{
    paintAudioTrack();
}

//DoubleClick on Filter Strength Label
void MainWindow::on_label_FilterStrengthVal_doubleClicked()
{
    EditSliderValueDialog editSlider;
    editSlider.autoSetup( ui->horizontalSliderFilterStrength, ui->label_FilterStrengthVal, 1.0, 0, 1.0 );
    editSlider.exec();
    ui->horizontalSliderFilterStrength->setValue( editSlider.getValue() );
}

void MainWindow::on_label_RawWhiteVal_doubleClicked()
{
    EditSliderValueDialog editSlider;
    editSlider.autoSetup( ui->horizontalSliderRawWhite, ui->label_RawWhiteVal, 1.0, 0, 1.0 );
    editSlider.exec();
    ui->horizontalSliderRawWhite->setValue( editSlider.getValue() );
}

void MainWindow::on_label_RawBlackVal_doubleClicked()
{
    EditSliderValueDialog editSlider;
    editSlider.autoSetup( ui->horizontalSliderRawBlack, ui->label_RawBlackVal, 1.0, 0, 1.0 );
    editSlider.exec();
    ui->horizontalSliderRawBlack->setValue( editSlider.getValue() );
}

//Fullscreen Mode
void MainWindow::on_actionFullscreen_triggered( bool checked )
{
    static bool editWasActive;
    static bool sessionWasActive;
    static bool audioWasActive;

    if( checked )
    {
        ui->statusBar->hide();
        ui->mainToolBar->hide();
        ui->menuBar->hide();
        ui->horizontalSliderPosition->hide();
        ui->gridLayoutMain->setContentsMargins( 0, 0, 0, 0 );
        editWasActive = ui->actionShowEditArea->isChecked();
        sessionWasActive = ui->actionShowSessionArea->isChecked();
        audioWasActive = ui->actionShowAudioTrack->isChecked();
        ui->actionShowEditArea->setChecked( false );
        ui->actionShowSessionArea->setChecked( false );
        ui->actionShowAudioTrack->setChecked( false );
        ui->actionShowEditArea->setEnabled( false );
        ui->actionShowSessionArea->setEnabled( false );
        ui->actionShowAudioTrack->setEnabled( false );
        this->showFullScreen();
    }
    else
    {
        this->showNormal();
        ui->statusBar->show();
        ui->mainToolBar->show();
        ui->menuBar->show();
        ui->horizontalSliderPosition->show();
        ui->gridLayoutMain->setContentsMargins( 0, 5, 0, 5 );
        if( !ui->actionShowEditArea->isChecked() && editWasActive ) ui->actionShowEditArea->setChecked( true );
        if( !ui->actionShowSessionArea->isChecked() && sessionWasActive ) ui->actionShowSessionArea->setChecked( true );
        if( !ui->actionShowAudioTrack->isChecked() && audioWasActive ) ui->actionShowAudioTrack->setChecked( true );
        ui->actionShowEditArea->setEnabled( true );
        ui->actionShowSessionArea->setEnabled( true );
        ui->actionShowAudioTrack->setEnabled( true );
    }
    qApp->processEvents();
    m_frameChanged = true;
}

//Handles all export tasks, for batch export
//Must be called on export start
//Gets called when one export is ready
void MainWindow::exportHandler( void )
{
    static bool exportRunning = false;
    static int numberOfJobs = 1;
    static int jobNumber = 0;
    //Was started?
    if( exportRunning )
    {
        //Cut first job!
        if( !m_exportQueue.empty() ) //Only to avoid crashes
        {
            ReceiptSettings *receipt = m_exportQueue.takeFirst();
            delete receipt;
        }
    }
    else
    {
        //If not running save number of jobs
        numberOfJobs = m_exportQueue.count();
        m_exportAbortPressed = false;
        jobNumber = 0;
        int totalFrames = 0;
        for( int i = 0; i < numberOfJobs; i++ )
        {
            totalFrames += m_exportQueue.at(i)->cutOut() - m_exportQueue.at(i)->cutIn() + 1;
        }
        m_pStatusDialog->setTotalFrames( totalFrames );
        m_pStatusDialog->startExportTime();
    }
    //Are there jobs?
    if( !m_exportQueue.empty() )
    {
        //Next job!
        exportRunning = true;
        jobNumber++;
        //Open file and settings
        if( openMlv( m_exportQueue.first()->fileName() ) )
        {
            //auto skip corrupted file
            emit exportReady();
            return;
        }
        //Set sliders to receipt
        setSliders( m_exportQueue.first(), false );
        //Fill label in StatusDialog
        m_pStatusDialog->ui->label->setText( tr( "%1/%2 - %3" )
                                             .arg( jobNumber )
                                             .arg( numberOfJobs )
                                             .arg( QFileInfo( m_exportQueue.first()->fileName() ).fileName() ) );

        //Start it, raw/rendered
        if( m_codecProfile == CODEC_CDNG
         || m_codecProfile == CODEC_CDNG_LOSSLESS
         || m_codecProfile == CODEC_CDNG_FAST )
        {
            //raw output
            startExportCdng( m_exportQueue.first()->exportFileName() );
        }
#ifdef Q_OS_MACX
        else if( ( m_codecProfile == CODEC_PRORES422ST && m_codecOption == CODEC_PRORES_AVFOUNDATION )
              || ( m_codecProfile == CODEC_PRORES4444 && m_codecOption == CODEC_PRORES_AVFOUNDATION )
              || ( m_codecProfile == CODEC_H264 && m_codecOption == CODEC_H264_AVFOUNDATION ) )
        {
            //AVFoundation
            startExportAVFoundation( m_exportQueue.first()->exportFileName() );
        }
#endif
        else if( m_codecProfile == CODEC_MLV )
        {
            //MLV output
            startExportMlv( m_exportQueue.first()->exportFileName() );
        }
        else
        {
            //rendered output
            startExportPipe( m_exportQueue.first()->exportFileName() ); //Pipe export
        }
        return;
    }
    //Else if all planned exports are ready
    else
    {
        //Hide Status Dialog
        m_pStatusDialog->hide();
        //Open last file which was opened before export
        openMlv( m_pSessionReceipts.at( m_lastClipBeforeExport )->fileName() );
        setSliders( m_pSessionReceipts.at( m_lastClipBeforeExport ), false );
        //Unblock GUI
        setEnabled( true );
        //Export is ready
        exportRunning = false;

        if( !m_exportAbortPressed )
        {
            //Start export script when ready
            m_pScripting->executePostExportScript();
            QMessageBox::information( this, tr( "Export" ), tr( "Export is ready." ) );
        }
        else QMessageBox::information( this, tr( "Export" ), tr( "Export aborted." ) );

        //Caching is in which state? Set it!
        if( ui->actionCaching->isChecked() ) on_actionCaching_triggered();
    }
}

//Play button pressed
void MainWindow::on_actionPlay_triggered(bool checked)
{
    //If no audio, we have nothing to do here
    if( !doesMlvHaveAudio( m_pMlvObject ) ) return;

    if( !checked )
    {
        //Stop Audio
        m_pAudioPlayback->stop();
        qApp->processEvents();
    }
    else
    {
        //Start Audio
        if( ui->actionAudioOutput->isChecked()
         && ui->actionDropFrameMode->isChecked() )
        {
            m_tryToSyncAudio = true;
        }
    }
}

//Play button toggled (by program)
void MainWindow::on_actionPlay_toggled(bool checked)
{
    //When stopping, debayer selection has to come in right order from render thread (extra-invitation)
    if( !checked ) m_playbackStopped = true;

    selectDebayerAlgorithm();
}

//Zebras en-/disabled -> redraw
void MainWindow::on_actionShowZebras_triggered()
{
    m_frameChanged = true;
}

//Focus Pixel changed
void MainWindow::toolButtonFocusPixelsChanged( void )
{
    llrpSetFocusPixelMode( m_pMlvObject, toolButtonFocusPixelsCurrentIndex() );
    llrpResetFpmStatus(m_pMlvObject);
    llrpResetBpmStatus(m_pMlvObject);
    resetMlvCache( m_pMlvObject );
    resetMlvCachedFrame( m_pMlvObject );
    m_frameChanged = true;
}

//Focus Pixel Method changed
void MainWindow::toolButtonFocusPixelsIntMethodChanged( void )
{
    llrpSetFocusPixelInterpolationMethod( m_pMlvObject, toolButtonFocusPixelsIntMethodCurrentIndex() );
    resetMlvCache( m_pMlvObject );
    resetMlvCachedFrame( m_pMlvObject );
    m_frameChanged = true;
}

//Bad Pixel changed
void MainWindow::toolButtonBadPixelsChanged( void )
{
    llrpSetBadPixelMode( m_pMlvObject, toolButtonBadPixelsCurrentIndex() );
    llrpResetBpmStatus(m_pMlvObject);
    resetMlvCache( m_pMlvObject );
    resetMlvCachedFrame( m_pMlvObject );
    m_frameChanged = true;
}

//Bad Pixel Search Method changed
void MainWindow::toolButtonBadPixelsSearchMethodChanged()
{
    llrpSetBadPixelSearchMethod( m_pMlvObject, toolButtonBadPixelsSearchMethodCurrentIndex() );
    llrpResetBpmStatus(m_pMlvObject);
    resetMlvCache( m_pMlvObject );
    resetMlvCachedFrame( m_pMlvObject );
    m_frameChanged = true;
}

//Bad Pixel Interpolation Method changed
void MainWindow::toolButtonBadPixelsIntMethodChanged( void )
{
    llrpSetBadPixelInterpolationMethod( m_pMlvObject, toolButtonBadPixelsIntMethodCurrentIndex() );
    resetMlvCache( m_pMlvObject );
    resetMlvCachedFrame( m_pMlvObject );
    m_frameChanged = true;
}

//Chroma Smooth changed
void MainWindow::toolButtonChromaSmoothChanged( void )
{
    switch( toolButtonChromaSmoothCurrentIndex() )
    {
    case 0:
        llrpSetChromaSmoothMode(m_pMlvObject, CS_OFF);
        break;
    case 1:
        llrpSetChromaSmoothMode(m_pMlvObject, CS_2x2);
        break;
    case 2:
        llrpSetChromaSmoothMode(m_pMlvObject, CS_3x3);
        break;
    case 3:
        llrpSetChromaSmoothMode(m_pMlvObject, CS_5x5);
        break;
    default:
        llrpSetChromaSmoothMode(m_pMlvObject, CS_OFF);
    }
    resetMlvCache( m_pMlvObject );
    resetMlvCachedFrame( m_pMlvObject );
    m_frameChanged = true;
}

//Pattern Noise changed
void MainWindow::toolButtonPatternNoiseChanged( void )
{
    llrpSetPatternNoiseMode( m_pMlvObject, toolButtonPatternNoiseCurrentIndex() );
    resetMlvCache( m_pMlvObject );
    resetMlvCachedFrame( m_pMlvObject );
    m_frameChanged = true;
}

//Upside Down Mode changed
void MainWindow::toolButtonUpsideDownChanged( void )
{
    processingSetTransformation( m_pProcessingObject, toolButtonUpsideDownCurrentIndex() );
    m_frameChanged = true;
}

//Vertical Stripes changed
void MainWindow::toolButtonVerticalStripesChanged( void )
{
    llrpSetVerticalStripeMode( m_pMlvObject, toolButtonVerticalStripesCurrentIndex() );
    llrpComputeStripesOn(m_pMlvObject);
    llrpResetFpmStatus(m_pMlvObject);
    llrpResetBpmStatus(m_pMlvObject);
    resetMlvCache( m_pMlvObject );
    resetMlvCachedFrame( m_pMlvObject );
    m_frameChanged = true;
}

//Value Deflicker Target changed
void MainWindow::on_spinBoxDeflickerTarget_valueChanged(int arg1)
{
    llrpSetDeflickerTarget(m_pMlvObject, arg1);
    resetMlvCache( m_pMlvObject );
    resetMlvCachedFrame( m_pMlvObject );
    m_frameChanged = true;
}

//Dual iso force button toggled
void MainWindow::on_toolButtonDualIsoForce_toggled( bool checked )
{
    if( llrpGetDualIsoValidity( m_pMlvObject ) == DISO_VALID )
    {
        ui->DualISOLabel->setEnabled( true );
        ui->toolButtonDualIsoOff->setEnabled( true );
        ui->toolButtonDualIsoOn->setEnabled( true );
        ui->toolButtonDualIsoPreview->setEnabled( true );
    }
    else
    {
        ui->DualISOLabel->setEnabled( checked );
        ui->toolButtonDualIsoOff->setEnabled( checked );
        ui->toolButtonDualIsoOn->setEnabled( checked );
        ui->toolButtonDualIsoPreview->setEnabled( checked );
        llrpSetDualIsoValidity( m_pMlvObject, checked );

        if( !checked )
        {
            setToolButtonDualIso( false );
        }
    }
}

//DualISO changed
void MainWindow::toolButtonDualIsoChanged( void )
{
    if(!m_fileLoaded) return;

    //In preview mode, the other dualIso options are grayed out
    if( ( toolButtonDualIsoCurrentIndex() == 1 ) && ui->checkBoxRawFixEnable->isChecked() )
    {
        ui->toolButtonDualIsoInterpolation->setEnabled( true );
        ui->toolButtonDualIsoAliasMap->setEnabled( true );
        ui->toolButtonDualIsoFullresBlending->setEnabled( true );
        ui->DualISOInterpolationLabel->setEnabled( true );
        ui->DualISOAliasMapLabel->setEnabled( true );
    }
    else
    {
        ui->toolButtonDualIsoInterpolation->setEnabled( false );
        ui->toolButtonDualIsoAliasMap->setEnabled( false );
        ui->toolButtonDualIsoFullresBlending->setEnabled( false );
        ui->DualISOInterpolationLabel->setEnabled( false );
        ui->DualISOAliasMapLabel->setEnabled( false );
    }

    //Set dualIso mode
    llrpSetDualIsoMode( m_pMlvObject, toolButtonDualIsoCurrentIndex() );
    //Reset processing black and white levels
    processingSetBlackAndWhiteLevel( m_pMlvObject->processing, getMlvBlackLevel( m_pMlvObject ), getMlvWhiteLevel( m_pMlvObject ), getMlvBitdepth( m_pMlvObject ) );
    //Reset diso levels to mlv raw levels
    llrpResetDngBWLevels( m_pMlvObject );
    resetMlvCache( m_pMlvObject );
    resetMlvCachedFrame( m_pMlvObject );
    m_frameChanged = true;
}

//DualISO Interpolation changed
void MainWindow::toolButtonDualIsoInterpolationChanged( void )
{
    llrpSetDualIsoInterpolationMethod( m_pMlvObject, toolButtonDualIsoInterpolationCurrentIndex() );
    resetMlvCache( m_pMlvObject );
    resetMlvCachedFrame( m_pMlvObject );
    m_frameChanged = true;
}

//DualISO Alias Map changed
void MainWindow::toolButtonDualIsoAliasMapChanged( void )
{
    llrpSetDualIsoAliasMapMode( m_pMlvObject, toolButtonDualIsoAliasMapCurrentIndex() );
    resetMlvCache( m_pMlvObject );
    resetMlvCachedFrame( m_pMlvObject );
    m_frameChanged = true;
}

//DualISO Fullres Blending changed
void MainWindow::toolButtonDualIsoFullresBlendingChanged( void )
{
    llrpSetDualIsoFullResBlendingMode( m_pMlvObject, toolButtonDualIsoFullresBlendingCurrentIndex() );
    resetMlvCache( m_pMlvObject );
    resetMlvCachedFrame( m_pMlvObject );
    m_frameChanged = true;
}

//Darkframe Subtraction On/Off changed
void MainWindow::toolButtonDarkFrameSubtractionChanged( bool checked )
{
    if( !checked ) return;
    //Set dark frame mode to llrawproc struct
    llrpSetDarkFrameMode( m_pMlvObject, toolButtonDarkFrameSubtractionCurrentIndex() );
    //Blocking filename while Ext or Int mode is active
    if( toolButtonDarkFrameSubtractionCurrentIndex() > 0 )
    {
        ui->lineEditDarkFrameFile->setEnabled( false );
        ui->toolButtonDarkFrameSubtractionFile->setEnabled( false );
    }
    else
    {
        ui->lineEditDarkFrameFile->setEnabled( true );
        ui->toolButtonDarkFrameSubtractionFile->setEnabled( true );
    }
    //Force bad pixels and stripes calculation b/c dark frame processing happens before
    llrpResetBpmStatus(m_pMlvObject);
    llrpComputeStripesOn(m_pMlvObject);
    resetMlvCache( m_pMlvObject );
    resetMlvCachedFrame( m_pMlvObject );
    m_frameChanged = true;
}

//Goto next frame
void MainWindow::on_actionNextFrame_triggered()
{
    ui->horizontalSliderPosition->setValue( ui->horizontalSliderPosition->value() + 1 );
}

//Goto previous frame
void MainWindow::on_actionPreviousFrame_triggered()
{
    ui->horizontalSliderPosition->setValue( ui->horizontalSliderPosition->value() - 1 );
}

//En-/disable all raw corrections
void MainWindow::on_checkBoxRawFixEnable_clicked(bool checked)
{
    //Set llrawproc en-/disable here
    llrpSetFixRawMode( m_pMlvObject, (int)checked );
    resetMlvCache( m_pMlvObject );
    resetMlvCachedFrame( m_pMlvObject );
    m_frameChanged = true;

    //Set GUI elements
    ui->FocusPixelsLabel->setEnabled( checked );
    ui->FocusPixelsInterpolationMethodLabel->setEnabled( checked );
    ui->BadPixelsLabel->setEnabled( checked );
    ui->BadPixelsInterpolationMethodLabel->setEnabled( checked );
    ui->ChromaSmoothLabel->setEnabled( checked );
    ui->PatternNoiseLabel->setEnabled( checked );
    ui->VerticalStripesLabel->setEnabled( checked );
    ui->DeflickerTargetLabel->setEnabled( checked );
    ui->DualISOLabel->setEnabled( checked && ( llrpGetDualIsoValidity( m_pMlvObject ) > 0 ) );
    ui->DualISOInterpolationLabel->setEnabled( checked && ( toolButtonDualIsoCurrentIndex() == 1 ) );
    ui->DualISOAliasMapLabel->setEnabled( checked && ( toolButtonDualIsoCurrentIndex() == 1 ) );
    ui->DualISOFullresBlendingLabel->setEnabled( checked && ( toolButtonDualIsoCurrentIndex() == 1 ) );
    ui->FocusPixelsInterpolationMethodLabel_2->setEnabled( checked );

    ui->toolButtonFocusDots->setEnabled( checked );
    ui->toolButtonFocusDotInterpolation->setEnabled( checked );
    ui->toolButtonBadPixels->setEnabled( checked );
    ui->toolButtonBadPixelsInterpolation->setEnabled( checked );
    ui->toolButtonChroma->setEnabled( checked );
    ui->toolButtonPatternNoise->setEnabled( checked );
    ui->toolButtonVerticalStripes->setEnabled( checked );
    ui->toolButtonDualIso->setEnabled( checked );
    ui->toolButtonDualIsoForce->setEnabled( checked );
    ui->toolButtonDualIsoInterpolation->setEnabled( checked && ( toolButtonDualIsoCurrentIndex() == 1 ) );
    ui->toolButtonDualIsoAliasMap->setEnabled( checked && ( toolButtonDualIsoCurrentIndex() == 1 ) );
    ui->toolButtonDualIsoFullresBlending->setEnabled( checked && ( toolButtonDualIsoCurrentIndex() == 1 ) );
    ui->spinBoxDeflickerTarget->setEnabled( checked );
    ui->toolButtonBadPixelsSearchMethodNormal->setEnabled( checked );
    ui->toolButtonBadPixelsSearchMethodAggressive->setEnabled( checked );
    ui->labelDarkFrameSubtraction->setEnabled( checked );
    ui->toolButtonDarkFrameSubtraction->setEnabled( checked );
    ui->toolButtonDarkFrameSubtractionFile->setEnabled( checked );
    ui->lineEditDarkFrameFile->setEnabled( checked );

    ui->RawBlackLabel->setEnabled( checked );
    ui->horizontalSliderRawBlack->setEnabled( checked );
    ui->label_RawBlackVal->setEnabled( checked );
    ui->RawWhiteLabel->setEnabled( checked );
    ui->horizontalSliderRawWhite->setEnabled( checked );
    ui->label_RawWhiteVal->setEnabled( checked );
    on_horizontalSliderRawBlack_valueChanged( ui->horizontalSliderRawBlack->value() );
    on_horizontalSliderRawWhite_valueChanged( ui->horizontalSliderRawWhite->value() );
}

//En-/disable all LUT processing
void MainWindow::on_checkBoxLutEnable_clicked(bool checked)
{
    if( checked ) processingEnableLut( m_pProcessingObject );
    else processingDisableLut( m_pProcessingObject );
    m_frameChanged = true;

    ui->toolButtonLoadLut->setEnabled( checked );
    ui->lineEditLutName->setEnabled( checked );
}

//En-/disable all filter processing
void MainWindow::on_checkBoxFilterEnable_clicked(bool checked)
{
    if( checked ) processingEnableFilters( m_pProcessingObject );
    else processingDisableFilters( m_pProcessingObject );
    m_frameChanged = true;

    ui->comboBoxFilterName->setEnabled( checked );
    ui->label_FilterStrengthVal->setEnabled( checked );
    ui->label_FilterStrengthText->setEnabled( checked );
    ui->horizontalSliderFilterStrength->setEnabled( checked );
}

//Activate & Deactivate wbPicker
void MainWindow::on_actionWhiteBalancePicker_toggled(bool checked)
{
    ui->graphicsView->setWbPickerActive( checked );
    m_pScene->setWbPickerActive( checked );
    m_pGradientElement->setMovable( !checked );
    ui->toolButtonGradientPaint->setChecked( false );
}

//wb picking ready
void MainWindow::whiteBalancePicked( int x, int y )
{
    //ui->actionWhiteBalancePicker->setChecked( false ); //Single Click
    on_actionWhiteBalancePicker_toggled( true ); //Click until deactivation

    //Quit if no mlv loaded
    if( !m_fileLoaded ) return;

    //Some math if in stretch (fit) mode
    if( ui->actionZoomFit->isChecked() )
    {
        x *= getMlvWidth( m_pMlvObject ) / m_pScene->width();
        y *= getMlvHeight( m_pMlvObject ) / m_pScene->height();
    }
    else
    {
        x /= getHorizontalStretchFactor();
        y /= getVerticalStretchFactor();
    }

    //Quit if click not in picture
    if( x < 0 || y < 0 || x > getMlvWidth( m_pMlvObject ) || y > getMlvHeight( m_pMlvObject ) ) return;

    int temp, tint;
    //qDebug() << "Click in Scene:" << x << y;
    findMlvWhiteBalance( m_pMlvObject, ui->horizontalSliderPosition->value(), x, y, &temp, &tint, m_wbMode );
    //qDebug() << "wbTemp:" << temp << "wbTint" << tint;
    ui->horizontalSliderTemperature->setValue( temp );
    on_horizontalSliderTemperature_valueChanged( temp );
    ui->horizontalSliderTint->setValue( tint );
    on_horizontalSliderTint_valueChanged( tint );
}

//WB Picker Type change
void MainWindow::on_toolButtonWbMode_clicked()
{
    if( m_wbMode )
    {
        m_wbMode = 0;
        ui->toolButtonWbMode->setIcon( QIcon( ":/IMG/IMG/Grey-Ball-icon.png" ) );
        ui->toolButtonWbMode->setToolTip( tr( "WB picker on grey" ) );
    }
    else
    {
        m_wbMode = 1;
        ui->toolButtonWbMode->setIcon( QIcon( ":/RetinaIMG/RetinaIMG/face.png" ) );
        ui->toolButtonWbMode->setToolTip( tr( "WB picker on skin" ) );
    }
}

//Gradient anchor was selected by user
void MainWindow::gradientAnchorPicked(int x, int y)
{
    ui->checkBoxGradientEnable->setChecked( true );
    //Some math if in stretch (fit) mode
    x *= getMlvWidth( m_pMlvObject ) / m_pScene->width();
    y *= getMlvHeight( m_pMlvObject ) / m_pScene->height();

    m_pGradientElement->reset();
    m_pGradientElement->setStartPos( x, y );

    ui->spinBoxGradientX->blockSignals( true );
    ui->spinBoxGradientY->blockSignals( true );
    ui->spinBoxGradientX->setValue( x );
    ui->spinBoxGradientY->setValue( y );
    ui->spinBoxGradientX->blockSignals( false );
    ui->spinBoxGradientY->blockSignals( false );
}

//Gradient final position was selected by user
void MainWindow::gradientFinalPosPicked(int x, int y, bool isFinished)
{
    //Get both positions
    QPointF endPos = QPointF( x * getMlvWidth( m_pMlvObject ) / m_pScene->width(),
                              y * getMlvHeight( m_pMlvObject ) / m_pScene->height() );
    //Some math
    m_pGradientElement->setFinalPos( endPos.x(), endPos.y() );
    m_pGradientElement->redrawGradientElement( m_pScene->width(),
                                               m_pScene->height(),
                                               getMlvWidth( m_pMlvObject ),
                                               getMlvHeight( m_pMlvObject ) );
    m_pGradientElement->gradientGraphicsElement()->show();

    //Set the UI numbers and sliders
    ui->labelGradientAngle->setText( QString( "%1°" ).arg( m_pGradientElement->uiAngle(), 0, 'f', 1 ) );
    ui->dialGradientAngle->blockSignals( true );
    ui->dialGradientAngle->setValue( m_pGradientElement->uiAngle() * 10.0 );
    ui->dialGradientAngle->blockSignals( false );
    ui->spinBoxGradientLength->blockSignals( true );
    ui->spinBoxGradientLength->setValue( m_pGradientElement->uiLength() );
    ui->spinBoxGradientLength->blockSignals( false );

    //If action finished, uncheck paint button
    if( isFinished )
    {
        ui->toolButtonGradientPaint->setChecked( false );
    }

    setGradientMask();
}

//Collapse & Expand Raw Correction
void MainWindow::on_groupBoxRawCorrection_toggled(bool arg1)
{
    ui->frameRawCorrection->setVisible( arg1 );
    if( !arg1 ) ui->groupBoxRawCorrection->setMaximumHeight( 30 );
    else ui->groupBoxRawCorrection->setMaximumHeight( 16777215 );
}

//Collapse & Expand Cut In Out
void MainWindow::on_groupBoxCutInOut_toggled(bool arg1)
{
    ui->frameCutInOut->setVisible( arg1 );
    if( !arg1 ) ui->groupBoxCutInOut->setMaximumHeight( 30 );
    else ui->groupBoxCutInOut->setMaximumHeight( 16777215 );
}

//Collapse & Expand Debayer
void MainWindow::on_groupBoxDebayer_toggled(bool arg1)
{
    ui->frameDebayer->setVisible( arg1 );
    if( !arg1 ) ui->groupBoxDebayer->setMaximumHeight( 30 );
    else ui->groupBoxDebayer->setMaximumHeight( 16777215 );
}

//Collapse & Expand Processing
void MainWindow::on_groupBoxProcessing_toggled(bool arg1)
{
    ui->frameProcessing->setVisible( arg1 );
    if( !arg1 ) ui->groupBoxProcessing->setMaximumHeight( 30 );
    else ui->groupBoxProcessing->setMaximumHeight( 16777215 );
}

//Collapse & Expand Details
void MainWindow::on_groupBoxDetails_toggled(bool arg1)
{
    ui->frameDetails->setVisible( arg1 );
    if( !arg1 ) ui->groupBoxDetails->setMaximumHeight( 30 );
    else ui->groupBoxDetails->setMaximumHeight( 16777215 );
}

//Collapse & Expand Color Wheels
void MainWindow::on_groupBoxColorWheels_toggled(bool arg1)
{
    ui->frameColorWheels->setVisible( arg1 );
    if( !arg1 ) ui->groupBoxColorWheels->setMaximumHeight( 30 );
    else ui->groupBoxColorWheels->setMaximumHeight( 16777215 );
}

//Collapse & Expand LUT
void MainWindow::on_groupBoxLut_toggled(bool arg1)
{
    ui->frameLut->setVisible( arg1 );
    if( !arg1 ) ui->groupBoxLut->setMaximumHeight( 30 );
    else ui->groupBoxLut->setMaximumHeight( 16777215 );
}

//Collapse & Expand Filter
void MainWindow::on_groupBoxFilter_toggled(bool arg1)
{
    ui->frameFilter->setVisible( arg1 );
    if( !arg1 ) ui->groupBoxFilter->setMaximumHeight( 30 );
    else ui->groupBoxFilter->setMaximumHeight( 16777215 );
}

//Collapse & Expand Linear Gradient
void MainWindow::on_groupBoxLinearGradient_toggled(bool arg1)
{
    ui->frameGradient->setVisible( arg1 );
    if( !arg1 )
    {
        ui->groupBoxLinearGradient->setMaximumHeight( 30 );
        m_pGradientElement->gradientGraphicsElement()->hide();
    }
    else
    {
        if( ui->checkBoxGradientEnable->isChecked() ) m_pGradientElement->gradientGraphicsElement()->show();
        ui->groupBoxLinearGradient->setMaximumHeight( 16777215 );
    }
}

//Collapse & Expand Viewer
void MainWindow::on_groupBoxTransformation_toggled(bool arg1)
{
    ui->frameAspectRatio->setVisible( arg1 );
    if( !arg1 ) ui->groupBoxTransformation->setMaximumHeight( 30 );
    else ui->groupBoxTransformation->setMaximumHeight( 16777215 );
}

//Abort pressed while exporting
void MainWindow::exportAbort( void )
{
    m_exportAbortPressed = true;
    m_exportQueue.clear();
}

//Draw the frame when render thread is ready
void MainWindow::drawFrameReady()
{
    Qt::TransformationMode mode = Qt::FastTransformation;
    if( !ui->actionPlay->isChecked()
     || ui->actionUseNoneDebayer->isChecked()
     || ui->actionCaching->isChecked() )
    {
        mode = Qt::SmoothTransformation;
    }

    if( ui->actionZoomFit->isChecked() )
    {
        //Some math to have the picture exactly in the frame
        int actWidth;
        int actHeight;
        if( ui->actionFullscreen->isChecked() )
        {
            actWidth = QApplication::primaryScreen()->size().width();
            actHeight = QApplication::primaryScreen()->size().height();
        }
        else
        {
            actWidth = ui->graphicsView->width();
            actHeight = ui->graphicsView->height();
        }
        int desWidth = actWidth;
        int desHeight = actWidth * getMlvHeight(m_pMlvObject) / getMlvWidth(m_pMlvObject) * getVerticalStretchFactor() / getHorizontalStretchFactor();
        if( desHeight > actHeight )
        {
            desHeight = actHeight;
            desWidth = actHeight * getMlvWidth(m_pMlvObject) / getMlvHeight(m_pMlvObject) / getVerticalStretchFactor() * getHorizontalStretchFactor();
        }

        //Get Picture


        QPixmap pic = QPixmap::fromImage( QImage( ( unsigned char *) m_pRawImage, getMlvWidth(m_pMlvObject), getMlvHeight(m_pMlvObject), QImage::Format_RGB888 )
                                          .scaled( desWidth * devicePixelRatio(),
                                                   desHeight * devicePixelRatio(),
                                                   Qt::IgnoreAspectRatio, mode) );
        //Set Picture to Retina
        pic.setDevicePixelRatio( devicePixelRatio() );
        //Bring frame to GUI (fit to window)
        m_pGraphicsItem->setPixmap( pic );
        //Set Scene
        m_pScene->setSceneRect( 0, 0, desWidth, desHeight );
    }
    else
    {
        //Bring frame to GUI (100%)
        if( getVerticalStretchFactor() == 1.0
         && getHorizontalStretchFactor() == 1.0 ) //Fast mode for 1.0 stretch factor
        {
            m_pGraphicsItem->setPixmap( QPixmap::fromImage( QImage( ( unsigned char *) m_pRawImage, getMlvWidth(m_pMlvObject), getMlvHeight(m_pMlvObject), QImage::Format_RGB888 ) ) );
            m_pScene->setSceneRect( 0, 0, getMlvWidth(m_pMlvObject), getMlvHeight(m_pMlvObject) );
        }
        else
        {
            m_pGraphicsItem->setPixmap( QPixmap::fromImage( QImage( ( unsigned char *) m_pRawImage, getMlvWidth(m_pMlvObject), getMlvHeight(m_pMlvObject), QImage::Format_RGB888 )
                                              .scaled( getMlvWidth(m_pMlvObject) * getHorizontalStretchFactor(),
                                                       getMlvHeight(m_pMlvObject) * getVerticalStretchFactor(),
                                                       Qt::IgnoreAspectRatio, mode) ) );
            m_pScene->setSceneRect( 0, 0, getMlvWidth(m_pMlvObject) * getHorizontalStretchFactor(), getMlvHeight(m_pMlvObject) * getVerticalStretchFactor() );
        }
    }

    //Add zebras on the image
    uint8_t underOver = drawZebras();
    //Bring over/under to histogram
    bool under = false;
    bool over = false;
    if( ( underOver & 0x01 ) == 0x01 ) under = true;
    if( ( underOver & 0x02 ) == 0x02 ) over = true;

    //GetHistogram
    if( ui->actionShowHistogram->isChecked() )
    {
        QPixmap pic = QPixmap::fromImage( m_pHistogram->getHistogramFromRaw( m_pRawImage, getMlvWidth(m_pMlvObject), getMlvHeight(m_pMlvObject), under, over )
                                                          .scaled( ui->labelHistogram->width() * devicePixelRatio(),
                                                                   ui->labelHistogram->height() * devicePixelRatio(),
                                                                   Qt::IgnoreAspectRatio, Qt::SmoothTransformation) ); //alternative: Qt::FastTransformation
        pic.setDevicePixelRatio( devicePixelRatio() );
        ui->labelHistogram->setPixmap( pic );
        ui->labelHistogram->setAlignment( Qt::AlignCenter ); //Always in the middle
    }
    //Waveform
    else if( ui->actionShowWaveFormMonitor->isChecked() )
    {
        QPixmap pic = QPixmap::fromImage( m_pWaveFormMonitor->getWaveFormMonitorFromRaw( m_pRawImage, getMlvWidth(m_pMlvObject), getMlvHeight(m_pMlvObject) )
                                                          .scaled( ui->labelHistogram->width() * devicePixelRatio(),
                                                                   ui->labelHistogram->height() * devicePixelRatio(),
                                                                   Qt::IgnoreAspectRatio, Qt::SmoothTransformation) ); //alternative: Qt::FastTransformation
        pic.setDevicePixelRatio( devicePixelRatio() );
        ui->labelHistogram->setPixmap( pic );
        ui->labelHistogram->setAlignment( Qt::AlignCenter ); //Always in the middle
    }
    //Parade
    else if( ui->actionShowParade->isChecked() )
    {
        QPixmap pic = QPixmap::fromImage( m_pWaveFormMonitor->getParadeFromRaw( m_pRawImage, getMlvWidth(m_pMlvObject), getMlvHeight(m_pMlvObject) )
                                                          .scaled( ui->labelHistogram->width() * devicePixelRatio(),
                                                                   ui->labelHistogram->height() * devicePixelRatio(),
                                                                   Qt::IgnoreAspectRatio, Qt::SmoothTransformation) ); //alternative: Qt::FastTransformation
        pic.setDevicePixelRatio( devicePixelRatio() );
        ui->labelHistogram->setPixmap( pic );
        ui->labelHistogram->setAlignment( Qt::AlignCenter ); //Always in the middle
    }
    //VectorScope
    else if( ui->actionShowVectorScope->isChecked() )
    {
        QPixmap pic = QPixmap::fromImage( m_pVectorScope->getVectorScopeFromRaw( m_pRawImage, getMlvWidth(m_pMlvObject), getMlvHeight(m_pMlvObject) )
                                                          .scaled( ui->labelHistogram->width() * devicePixelRatio(),
                                                                   ui->labelHistogram->height() * devicePixelRatio(),
                                                                   Qt::KeepAspectRatio, Qt::SmoothTransformation) ); //alternative: Qt::FastTransformation
        pic.setDevicePixelRatio( devicePixelRatio() );
        ui->labelHistogram->setPixmap( pic );
        ui->labelHistogram->setAlignment( Qt::AlignCenter ); //Always in the middle
    }

    //Drawing ready, next frame can be rendered
    m_frameStillDrawing = false;

    //Sync Audio
    if( m_tryToSyncAudio && ui->actionAudioOutput->isChecked() && ui->actionPlay->isChecked() && ui->actionDropFrameMode->isChecked() )
    {
        m_tryToSyncAudio = false;
        m_pAudioPlayback->stop();
        m_pAudioPlayback->jumpToPos( m_newPosDropMode );
        m_pAudioPlayback->play();
    }

    //And show the user which frame we show
    drawFrameNumberLabel();

    //Set frame to the middle
    if( m_zoomTo100Center )
    {
        m_zoomTo100Center = false;
        ui->graphicsView->horizontalScrollBar()->setValue( ( getMlvWidth(m_pMlvObject) * getHorizontalStretchFactor() - ui->graphicsView->width() ) / 2 );
        ui->graphicsView->verticalScrollBar()->setValue( ( getMlvHeight(m_pMlvObject) * getVerticalStretchFactor() - ui->graphicsView->height() ) / 2 );
    }

    //If zoom mode changed, redraw gradient element to the new size
    if( m_zoomModeChanged )
    {
        m_zoomModeChanged = false;
        m_pGradientElement->redrawGradientElement( m_pScene->width(),
                                                   m_pScene->height(),
                                                   getMlvWidth( m_pMlvObject ),
                                                   getMlvHeight( m_pMlvObject ) );
    }

    //One more frame if stopped
    if( m_playbackStopped == true )
    {
        selectDebayerAlgorithm();
        m_playbackStopped = false;
    }

    //Reset delete clip action as enabled
    ui->actionDeleteSelectedClips->setEnabled( true );

    emit frameReady();
}

//Paintmode for gradient enabled/disabled
void MainWindow::on_toolButtonGradientPaint_toggled(bool checked)
{
    if( !checked )
    {
        ui->graphicsView->setCrossCursorActive( false ); // has to be done first
        ui->graphicsView->setDragMode( QGraphicsView::ScrollHandDrag );
        m_pGradientElement->gradientGraphicsElement()->show();
    }
    else
    {
        m_pGradientElement->gradientGraphicsElement()->hide();
        ui->graphicsView->setDragMode( QGraphicsView::NoDrag );
        ui->graphicsView->setCrossCursorActive( true ); // has to be done last
    }
    m_pScene->setGradientAdjustment( checked );
}

//Gradient Enable checked/unchecked
void MainWindow::on_checkBoxGradientEnable_toggled(bool checked)
{
    if( checked && ui->groupBoxLinearGradient->isChecked() ) m_pGradientElement->gradientGraphicsElement()->show();
    else m_pGradientElement->gradientGraphicsElement()->hide();

    processingSetGradientEnable( m_pProcessingObject, checked );

    m_frameChanged = true;
}

//The gradient startPoint X has changed
void MainWindow::on_spinBoxGradientX_valueChanged(int arg1)
{
    m_pGradientElement->gradientGraphicsElement()->blockSignals( true );
    m_pGradientElement->setStartPos( arg1, ui->spinBoxGradientY->value() );
    m_pGradientElement->redrawGradientElement( m_pScene->width(),
                                               m_pScene->height(),
                                               getMlvWidth( m_pMlvObject ),
                                               getMlvHeight( m_pMlvObject ) );
    m_pGradientElement->gradientGraphicsElement()->blockSignals( false );

    //Send to processing module
    setGradientMask();
}

//The gradient startPoint Y has changed
void MainWindow::on_spinBoxGradientY_valueChanged(int arg1)
{
    m_pGradientElement->gradientGraphicsElement()->blockSignals( true );
    m_pGradientElement->setStartPos( ui->spinBoxGradientX->value(), arg1 );
    m_pGradientElement->redrawGradientElement( m_pScene->width(),
                                               m_pScene->height(),
                                               getMlvWidth( m_pMlvObject ),
                                               getMlvHeight( m_pMlvObject ) );
    m_pGradientElement->gradientGraphicsElement()->blockSignals( false );

    //Send to processing module
    setGradientMask();
}

//The gradient length has changed
void MainWindow::on_spinBoxGradientLength_valueChanged(int arg1)
{
    m_pGradientElement->gradientGraphicsElement()->blockSignals( true );
    m_pGradientElement->setUiLength( arg1 );
    m_pGradientElement->redrawGradientElement( m_pScene->width(),
                                               m_pScene->height(),
                                               getMlvWidth( m_pMlvObject ),
                                               getMlvHeight( m_pMlvObject ) );
    m_pGradientElement->gradientGraphicsElement()->blockSignals( false );

    //Send to processing module
    setGradientMask();
}

//The gradient angle label was doubleclicked
void MainWindow::on_labelGradientAngle_doubleClicked()
{
    EditSliderValueDialog editSlider;
    editSlider.ui->doubleSpinBox->setMinimum( -179.9 );
    editSlider.ui->doubleSpinBox->setMaximum( 180.0 );
    editSlider.ui->doubleSpinBox->setDecimals( 1 );
    editSlider.ui->doubleSpinBox->setSingleStep( 0.1 );
    QString valString = ui->labelGradientAngle->text();
    valString.chop(1);
    editSlider.ui->doubleSpinBox->setValue( valString.toDouble() );
    editSlider.ui->doubleSpinBox->selectAll();
    QPoint pos;
    pos.setX(0);
    pos.setY(0);
    pos = ui->labelGradientAngle->mapToGlobal( pos );
    editSlider.setGeometry( pos.x(), pos.y(), 80, 20 );
    editSlider.exec();
    ui->dialGradientAngle->setValue( editSlider.getValue() * 10.0 );
}

//The gradient angle dial was turned
void MainWindow::on_dialGradientAngle_valueChanged(int value)
{
    ui->labelGradientAngle->setText( QString( "%1°" ).arg( value / 10.0, 0, 'f', 1 ) );

    m_pGradientElement->gradientGraphicsElement()->blockSignals( true );
    m_pGradientElement->setUiAngle( value / 10.0 );
    m_pGradientElement->redrawGradientElement( m_pScene->width(),
                                               m_pScene->height(),
                                               getMlvWidth( m_pMlvObject ),
                                               getMlvHeight( m_pMlvObject ) );
    m_pGradientElement->gradientGraphicsElement()->blockSignals( false );

    //Send to processing module
    setGradientMask();
}

//Someone moved the gradient graphics element
void MainWindow::gradientGraphicElementMoved(int x, int y)
{
    //Some math if in stretch (fit) mode
    x *= getMlvWidth( m_pMlvObject ) / m_pScene->width();
    y *= getMlvHeight( m_pMlvObject ) / m_pScene->height();

    m_pGradientElement->setStartPos( x, y );

    ui->spinBoxGradientX->blockSignals( true );
    ui->spinBoxGradientY->blockSignals( true );
    ui->spinBoxGradientX->setValue( x );
    ui->spinBoxGradientY->setValue( y );
    ui->spinBoxGradientX->blockSignals( false );
    ui->spinBoxGradientY->blockSignals( false );

    //Send to processing module
    setGradientMask();
}

//Someone starts/stops hovering the element
void MainWindow::gradientGraphicElementHovered(bool isHovered)
{
    //We don't want to see hovering if wb picker is enabled
    if( ui->actionWhiteBalancePicker->isChecked() ) isHovered = false;

    //Change color of grading elements to show the user it is hovered
    QPen pen;
    if( isHovered ) pen = QPen( Qt::yellow );
    else pen = QPen( Qt::white );
    pen.setWidth( 0 );
    m_pGradientElement->gradientGraphicsElement()->setPen( pen );
}

//Init the CutIn/Out elements with frames of clip
void MainWindow::initCutInOut(int frames)
{
    if( frames == -1 )
    {
        ui->spinBoxCutIn->setMinimum( 0 );
        ui->spinBoxCutIn->setMaximum( 0 );
        ui->spinBoxCutIn->setValue( 0 );
        ui->spinBoxCutOut->setMinimum( 0 );
        ui->spinBoxCutOut->setMaximum( 0 );
        ui->spinBoxCutOut->setValue( 0 );
    }
    else
    {
        ui->spinBoxCutIn->setMinimum( 1 );
        ui->spinBoxCutIn->setMaximum( frames );
        //ui->spinBoxCutIn->setValue( 1 );
        ui->spinBoxCutOut->setMinimum( 1 );
        ui->spinBoxCutOut->setMaximum( frames );
        //ui->spinBoxCutOut->setValue( frames );
    }
}

//Set the sliders to what is saved into the mlv
void MainWindow::initRawBlackAndWhite()
{
    ui->horizontalSliderRawBlack->blockSignals( true );
    ui->horizontalSliderRawBlack->setMaximum( ( 2 << ( getMlvBitdepth( m_pMlvObject ) - 1 ) ) - 1 );
    ui->horizontalSliderRawBlack->blockSignals( false );
    ui->horizontalSliderRawWhite->blockSignals( true );
    ui->horizontalSliderRawWhite->setMaximum( ( 2 << ( getMlvBitdepth( m_pMlvObject ) - 1 ) ) - 1 );
    ui->horizontalSliderRawWhite->setValue( ( 2 << ( getMlvBitdepth( m_pMlvObject ) - 1 ) ) - 1 ); //set value to max, because otherwise the new black value is blocked by old white value
    ui->horizontalSliderRawWhite->blockSignals( false );
    ui->horizontalSliderRawBlack->setValue( getMlvOriginalBlackLevel( m_pMlvObject ) );
    on_horizontalSliderRawBlack_valueChanged( getMlvOriginalBlackLevel( m_pMlvObject ) );
    ui->horizontalSliderRawWhite->setValue( getMlvOriginalWhiteLevel( m_pMlvObject ) );
    on_horizontalSliderRawWhite_valueChanged( getMlvOriginalWhiteLevel( m_pMlvObject ) );
}

//Get the current horizontal stretch factor
double MainWindow::getHorizontalStretchFactor()
{
    if( ui->comboBoxHStretch->currentIndex() == 0 ) return STRETCH_H_100;
    else if( ui->comboBoxHStretch->currentIndex() == 1 ) return STRETCH_H_133;
    else if( ui->comboBoxHStretch->currentIndex() == 2 ) return STRETCH_H_150;
    else if( ui->comboBoxHStretch->currentIndex() == 3 ) return STRETCH_H_175;
    else if( ui->comboBoxHStretch->currentIndex() == 4 ) return STRETCH_H_180;
    else return STRETCH_H_200;
}

//Get the current vertical stretch factor
double MainWindow::getVerticalStretchFactor( void )
{
    if( ui->comboBoxVStretch->currentIndex() == 0 ) return STRETCH_V_100;
    else if( ui->comboBoxVStretch->currentIndex() == 1 ) return STRETCH_V_167;
    else if( ui->comboBoxVStretch->currentIndex() == 2 ) return STRETCH_V_300;
    else  return STRETCH_V_033;
}

//Read Whitebalance Info from MLV and setup slider
void MainWindow::setWhiteBalanceFromMlv(ReceiptSettings *sliders)
{
    switch( getMlvWbMode( m_pMlvObject ) )
    {
    case 0: //Auto - use default
    case 6: //Custom - use default
        sliders->setTemperature( 6000 );
        break;
    case 1: //Sunny
        sliders->setTemperature( 5200 );
        break;
    case 8: //Shade
        sliders->setTemperature( 7000 );
        break;
    case 2: //Cloudy
        sliders->setTemperature( 6000 );
        break;
    case 3: //Thungsten
        sliders->setTemperature( 3200 );
        break;
    case 4: //Fluorescent
        sliders->setTemperature( 4000 );
        break;
    case 5: //Flash
        sliders->setTemperature( 6000 );
        break;
    case 9: //Kelvin
        sliders->setTemperature( getMlvWbKelvin( m_pMlvObject ) );
        break;
    default:
        sliders->setTemperature( 6000 );
        break;
    }
}

//Set the gradient mask into processing module
void MainWindow::setGradientMask(void)
{
    //Send to processing module
    processingSetGradientMask( m_pProcessingObject,
                               getMlvWidth( m_pMlvObject ),
                               getMlvHeight( m_pMlvObject ),
                               (float)m_pGradientElement->getFinalPos().x(),
                               (float)m_pGradientElement->getFinalPos().y(),
                               (float)m_pGradientElement->getStartPos().x(),
                               (float)m_pGradientElement->getStartPos().y() );

    /*qDebug() << "Gradient" << (float)m_pGradientElement->getFinalPos().x() <<
            (float)m_pGradientElement->getFinalPos().y() <<
            (float)m_pGradientElement->getStartPos().x() <<
            (float)m_pGradientElement->getStartPos().y();*/

    m_frameChanged = true;
}

//Calculate correct RAW black level
uint16_t MainWindow::autoCorrectRawBlackLevel()
{
    int factor = 1;
    switch( getMlvBitdepth( m_pMlvObject ) )
    {
        case 10: factor = 16;
            break;
        case 12: factor = 4;
            break;
        default:
            break;
    }
    //If already in range, go with it!
    if( getMlvOriginalBlackLevel( m_pMlvObject ) >= (1700 / factor)
     && getMlvOriginalBlackLevel( m_pMlvObject ) <= (2200 / factor) )
        return getMlvOriginalBlackLevel( m_pMlvObject );

    if( getMlvCameraModel( m_pMlvObject ) == 0x80000218
     || getMlvCameraModel( m_pMlvObject ) == 0x80000261 )
        return 1792 / factor;
    else
        return 2048 / factor;
}

//Get info, if RAW black level is wrong
bool MainWindow::isRawBlackLevelWrong()
{
    int factor = 1;
    switch( getMlvBitdepth( m_pMlvObject ) )
    {
        case 10: factor = 16;
            break;
        case 12: factor = 4;
            break;
        default:
            break;
    }
    //If already in range, go with it!
    if( getMlvOriginalBlackLevel( m_pMlvObject ) >= (1700 / factor)
     && getMlvOriginalBlackLevel( m_pMlvObject ) <= (2200 / factor) )
        return false;
    else
        return true;
}

//Cut In button clicked
void MainWindow::on_toolButtonCutIn_clicked(void)
{
    if( !m_fileLoaded ) return;
    if( ui->horizontalSliderPosition->value() + 1 > ui->spinBoxCutOut->value() )
    {
        QMessageBox::warning( this, tr( "MLV App" ), tr( "Can't set cut in after cut out!" ) );
    }
    else
    {
        ui->spinBoxCutIn->setValue( ui->horizontalSliderPosition->value() + 1 );
    }
}

//Cut Out button clicked
void MainWindow::on_toolButtonCutOut_clicked(void)
{
    if( !m_fileLoaded ) return;
    if( ui->horizontalSliderPosition->value() + 1 < ui->spinBoxCutIn->value() )
    {
        QMessageBox::warning( this, tr( "MLV App" ), tr( "Can't set cut out before cut in!" ) );
    }
    else
    {
        ui->spinBoxCutOut->setValue( ui->horizontalSliderPosition->value() + 1 );
    }
}

//Cut In Delete button clicked
void MainWindow::on_toolButtonCutInDelete_clicked(void)
{
    if( !m_fileLoaded ) return;
    ui->spinBoxCutIn->setValue( 1 );
    ui->spinBoxCutOut->setMinimum( 1 );
}

//Cut Out Delete button clicked
void MainWindow::on_toolButtonCutOutDelete_clicked()
{
    if( !m_fileLoaded ) return;
    ui->spinBoxCutOut->setValue( getMlvFrames( m_pMlvObject ) );
    ui->spinBoxCutIn->setMaximum( getMlvFrames( m_pMlvObject ) );
}

//Cut In Value changed
void MainWindow::on_spinBoxCutIn_valueChanged(int arg1)
{
    ui->spinBoxCutOut->setMinimum( arg1 );

    //Refresh Timecode Label
    if( m_fileLoaded && m_tcModeDuration )
    {
        QPixmap pic = QPixmap::fromImage( m_pTimeCodeImage->getTimeCodeLabel( ui->spinBoxCutOut->value() - ui->spinBoxCutIn->value() + 1, getFramerate() ).scaled( 200 * devicePixelRatio(),
                                                                                          30 * devicePixelRatio(),
                                                                                          Qt::IgnoreAspectRatio, Qt::SmoothTransformation) );
        pic.setDevicePixelRatio( devicePixelRatio() );
        m_pTcLabel->setPixmap( pic );
    }
}

//Cut Out Value changed
void MainWindow::on_spinBoxCutOut_valueChanged(int arg1)
{
    ui->spinBoxCutIn->setMaximum( arg1 );

    //Refresh Timecode Label
    if( m_fileLoaded && m_tcModeDuration )
    {
        QPixmap pic = QPixmap::fromImage( m_pTimeCodeImage->getTimeCodeLabel( ui->spinBoxCutOut->value() - ui->spinBoxCutIn->value() + 1, getFramerate() ).scaled( 200 * devicePixelRatio(),
                                                                                          30 * devicePixelRatio(),
                                                                                          Qt::IgnoreAspectRatio, Qt::SmoothTransformation) );
        pic.setDevicePixelRatio( devicePixelRatio() );
        m_pTcLabel->setPixmap( pic );
    }
}

//Session Preview Disabled
void MainWindow::on_actionPreviewDisabled_triggered()
{
    m_previewMode = 0;
    setPreviewMode();
    addDockWidget( Qt::LeftDockWidgetArea, ui->dockWidgetSession );
    ui->listWidgetSession->verticalScrollBar()->setSingleStep( 1 );
}

//Session Preview  List
void MainWindow::on_actionPreviewList_triggered()
{
    m_previewMode = 1;
    setPreviewMode();
    addDockWidget( Qt::LeftDockWidgetArea, ui->dockWidgetSession );
    ui->listWidgetSession->verticalScrollBar()->setSingleStep( 1 );
}

//Session Preview Picture Left
void MainWindow::on_actionPreviewPicture_triggered()
{
    m_previewMode = 2;
    setPreviewMode();
    addDockWidget( Qt::LeftDockWidgetArea, ui->dockWidgetSession );
    ui->listWidgetSession->verticalScrollBar()->setSingleStep( 82 );
}

//Session Preview Picture Bottom
void MainWindow::on_actionPreviewPictureBottom_triggered()
{
    m_previewMode = 3;
    setPreviewMode();
    addDockWidget( Qt::BottomDockWidgetArea, ui->dockWidgetSession );
    ui->listWidgetSession->verticalScrollBar()->setSingleStep( 82 );
}

//Input of Stretch Width (horizontal) Factor
void MainWindow::on_comboBoxHStretch_currentIndexChanged(int index)
{
    Q_UNUSED( index );
    m_pGradientElement->setStrechFactorX( getHorizontalStretchFactor() );
    m_zoomModeChanged = true;
    m_frameChanged = true;
}

//Input of Stretch Height (vertical) Factor
void MainWindow::on_comboBoxVStretch_currentIndexChanged(int index)
{
    Q_UNUSED( index );
    m_pGradientElement->setStrechFactorY( getVerticalStretchFactor() );
    m_zoomModeChanged = true;
    m_frameChanged = true;
}

//Timecode label rightclick
void MainWindow::mpTcLabel_customContextMenuRequested(const QPoint &pos)
{
    // Handle global position
    QPoint globalPos = m_pTcLabel->mapToGlobal( pos );

    // Create menu and insert some actions
    QMenu myMenu;
    myMenu.addAction( ui->actionTimecodePositionMiddle );
    myMenu.addAction( ui->actionTimecodePositionRight );
    myMenu.addSeparator();
    myMenu.addAction( ui->actionToggleTimecodeDisplay );
    // Show context menu at handling position
    myMenu.exec( globalPos );
}

//Move Timecode label between icons
void MainWindow::on_actionTimecodePositionMiddle_triggered()
{
    m_timeCodePosition = 1;
    QMessageBox::information( this, QString( "MLV App" ), tr( "Please restart MLV App." ) );
}

//Move Timecode label right
void MainWindow::on_actionTimecodePositionRight_triggered()
{
    m_timeCodePosition = 0;
    QMessageBox::information( this, QString( "MLV App" ), tr( "Please restart MLV App." ) );
}

//TimeCode label doubleclicked
void MainWindow::tcLabelDoubleClicked()
{
    m_tcModeDuration = !m_tcModeDuration;
    m_pTimeCodeImage->setTimeDurationMode( m_tcModeDuration );

    if( !m_fileLoaded )
    {
        QPixmap pic = QPixmap::fromImage( m_pTimeCodeImage->getTimeCodeLabel( 0, 25 ).scaled( 200 * devicePixelRatio(),
                                                                                          30 * devicePixelRatio(),
                                                                                          Qt::IgnoreAspectRatio, Qt::SmoothTransformation) );
        pic.setDevicePixelRatio( devicePixelRatio() );
        m_pTcLabel->setPixmap( pic );
        return;
    }

    //Refresh Timecode Label
    if( m_tcModeDuration )
    {
        QPixmap pic = QPixmap::fromImage( m_pTimeCodeImage->getTimeCodeLabel( ui->spinBoxCutOut->value() - ui->spinBoxCutIn->value() + 1, getFramerate() ).scaled( 200 * devicePixelRatio(),
                                                                                          30 * devicePixelRatio(),
                                                                                          Qt::IgnoreAspectRatio, Qt::SmoothTransformation) );
        pic.setDevicePixelRatio( devicePixelRatio() );
        m_pTcLabel->setPixmap( pic );
    }
    else
    {
        QPixmap pic = QPixmap::fromImage( m_pTimeCodeImage->getTimeCodeLabel( ui->horizontalSliderPosition->value(), getFramerate() ).scaled( 200 * devicePixelRatio(),
                                                                                          30 * devicePixelRatio(),
                                                                                          Qt::IgnoreAspectRatio, Qt::SmoothTransformation) );
        pic.setDevicePixelRatio( devicePixelRatio() );
        m_pTcLabel->setPixmap( pic );
    }
}

//TimeCode label, toggle display
void MainWindow::on_actionToggleTimecodeDisplay_triggered()
{
    tcLabelDoubleClicked();
}

//Select Darkframe Subtraction File
void MainWindow::on_toolButtonDarkFrameSubtractionFile_clicked()
{
    QString path = QFileInfo( m_lastDarkframeFileName ).absolutePath();
    if( !QDir( path ).exists() ) path = QDir::homePath();

    //Open File Dialog
    QString fileName = QFileDialog::getOpenFileName( this, tr("Open one or more MLV..."),
                                                    path,
                                                    tr("Magic Lantern Video (*.mlv *.MLV)") );

    if( QFileInfo( fileName ).exists() && fileName.endsWith( ".MLV", Qt::CaseInsensitive ) )
    {
        ui->lineEditDarkFrameFile->setText( fileName );
        m_lastDarkframeFileName = fileName;
    }
}

//Darkframe Subtraction Filename changed
void MainWindow::on_lineEditDarkFrameFile_textChanged(const QString &arg1)
{
    if( QFileInfo( arg1 ).exists() && arg1.endsWith( ".MLV", Qt::CaseInsensitive ) )
    {
#ifdef Q_OS_UNIX
        QByteArray darkFrameFileName = arg1.toUtf8();
#else
        QByteArray darkFrameFileName = arg1.toLatin1();
#endif

        char errorMessage[256] = { 0 };
        int ret = llrpValidateExtDarkFrame(m_pMlvObject, darkFrameFileName.data(), errorMessage);
        if( ret )
        {
            QMessageBox::critical( this, tr( "Error" ), tr( "%1" ).arg( errorMessage ), tr("Cancel") );
            ui->lineEditDarkFrameFile->setText( "No file selected" );
            return;
        }
        else if( !ret && errorMessage[0] )
        {
            QMessageBox::warning( this, tr( "Warning" ), tr( "%1" ).arg( errorMessage ), tr("Ok") );
        }

        llrpInitDarkFrameExtFileName(m_pMlvObject, darkFrameFileName.data());
        ui->toolButtonDarkFrameSubtractionExt->setEnabled( true );
        setToolButtonDarkFrameSubtraction( 1 );
    }
    else
    {
        llrpFreeDarkFrameExtFileName(m_pMlvObject);
        ui->toolButtonDarkFrameSubtractionExt->setEnabled( false );
        setToolButtonDarkFrameSubtraction( 0 );
    }
}

//Check if there is an update availlable
void MainWindow::on_actionCheckForUpdates_triggered( void )
{
    CUpdaterDialog dialog( this, QString( "https://github.com/ilia3101/MLV-App" ), GITVERSION, false );
    dialog.exec();

    QSettings set( QSettings::UserScope, "magiclantern.MLVApp", "MLVApp" );
    set.setValue( "lastUpdateCheck", QDate::currentDate().toString() );
}

//Autocheck for updates told there is an update
void MainWindow::updateCheckResponse(bool arg)
{
    if( arg ) on_actionCheckForUpdates_triggered();

    disconnect( m_pUpdateCheck, SIGNAL(updateAvailable(bool)), this, SLOT(updateCheckResponse(bool)) );
    delete m_pUpdateCheck;

    QSettings set( QSettings::UserScope, "magiclantern.MLVApp", "MLVApp" );
    set.setValue( "lastUpdateCheck", QDate::currentDate().toString() );
}

//Load Lut button pressed
void MainWindow::on_toolButtonLoadLut_clicked()
{
    if( !m_fileLoaded ) return;

    QString path = QFileInfo( m_lastLutFileName ).absolutePath();
    if( !QDir( path ).exists() ) path = QDir::homePath();

    //Open File Dialog
    QString fileName = QFileDialog::getOpenFileName( this, tr("Open cube LUT (*.cube)..."),
                                                    path,
                                                    tr("Cube LUT (*.cube *.CUBE)") );

    if( QFileInfo( fileName ).exists() && fileName.endsWith( ".cube", Qt::CaseInsensitive ) )
    {
        ui->lineEditLutName->setText( fileName );
    }
}

//LUT filename changed
void MainWindow::on_lineEditLutName_textChanged(const QString &arg1)
{
    if( !m_fileLoaded || !m_pProcessingObject ) return;

    if( QFileInfo( arg1 ).exists() && arg1.endsWith( ".cube", Qt::CaseInsensitive ) )
    {
#ifdef Q_OS_UNIX
        QByteArray lutName = arg1.toUtf8();
#else
        QByteArray lutName = arg1.toLatin1();
#endif
        char errorMessage[256] = { 0 };
        int ret = load_lut( m_pProcessingObject->lut, lutName.data(), errorMessage );
        if( ret < 0 )
        {
            QMessageBox::critical( this, tr( "Error" ), tr( "%1" ).arg( errorMessage ), tr("Cancel") );
            ui->lineEditLutName->setText( "" );
            unload_lut( m_pProcessingObject->lut );
            return;
        }
        m_lastLutFileName = arg1;
    }
    else
    {
        unload_lut( m_pProcessingObject->lut );
        ui->lineEditLutName->setText( "" );
    }

    m_frameChanged = true;
}

//Auto correct RAW black level
void MainWindow::on_toolButtonRawBlackAutoCorrect_clicked()
{
    int value = autoCorrectRawBlackLevel();
    if( value != getMlvOriginalBlackLevel( m_pMlvObject ) )
        ui->horizontalSliderRawBlack->setValue( value );
}

//Open UserManualDialog
void MainWindow::on_actionHelp_triggered()
{
    UserManualDialog *help = new UserManualDialog( this );
    help->exec();
    delete help;
}

//Show selected file from session in OSX Finder
void MainWindow::on_actionShowInFinder_triggered( void )
{
    if( ui->listWidgetSession->count() == 0 || m_pSessionReceipts.count() == 0 ) return;

    QString path = m_pSessionReceipts.at( ui->listWidgetSession->currentRow() )->fileName();

#ifdef _WIN32    //Code for Windows
    QProcess::startDetached("explorer.exe", {"/select,", QDir::toNativeSeparators(path)});
#elif defined(__APPLE__)    //Code for Mac
    QProcess::execute("/usr/bin/osascript", {"-e", "tell application \"Finder\" to reveal POSIX file \"" + path + "\""});
    QProcess::execute("/usr/bin/osascript", {"-e", "tell application \"Finder\" to activate"});
#elif defined( Q_OS_LINUX )
    QProcess::startDetached(QString( "/usr/bin/nautilus \"%1\"" ).arg( QDir::toNativeSeparators(path) ) );
#endif
}

//Show selected file with external application
void MainWindow::on_actionOpenWithExternalApplication_triggered( void )
{
    if( ui->listWidgetSession->count() == 0 || m_pSessionReceipts.count() == 0 ) return;

#ifdef Q_OS_OSX     //Code for OSX
    //First check -> select app if fail
    if( !QDir( m_externalApplicationName ).exists() || m_externalApplicationName.count() == 0 )
    {
        on_actionSelectExternalApplication_triggered();
    }
    //2nd check -> cancel if still fails
    if( !QDir( m_externalApplicationName ).exists() )
    {
        return;
    }
    //Now open
    QFileInfo info( m_externalApplicationName );
    QString path = info.fileName();
    if( path.endsWith( ".app" ) ) path = path.left( path.count() - 4 );
    QProcess::startDetached( QString( "open -a \"%1\" \"%2\"" )
                           .arg( path )
                           .arg( m_pSessionReceipts.at( ui->listWidgetSession->currentRow() )->fileName() ) );
#else    //Code for Windows & Linux
    //First check -> select app if fail
    if( !QFileInfo( m_externalApplicationName ).exists() ) on_actionSelectExternalApplication_triggered();
    //2nd check -> cancel if still fails
    if( !QFileInfo( m_externalApplicationName ).exists() ) return;
    //Now open
    QProcess::execute( QString( "%1" ).arg( m_externalApplicationName ), {QString( "%1" ).arg( QDir::toNativeSeparators( m_pSessionReceipts.at( ui->listWidgetSession->currentRow() )->fileName() ) ) } );
#endif
}

//Select the application for "Open with external application"
void MainWindow::on_actionSelectExternalApplication_triggered()
{
    QString path;
#ifdef _WIN32
    path = "C:\\";
    path = QFileDialog::getOpenFileName( this,
                 tr("Select external application"), path,
                 tr("Executable (*.exe)") );
    if( path.count() == 0 ) return;
#endif
#ifdef Q_OS_LINUX
    path = "/";
    path = QFileDialog::getOpenFileName( this,
                 tr("Select external application"), path,
                 tr("Application (*)") );
    if( path.count() == 0 ) return;
#endif
#ifdef Q_OS_OSX
    path = "/Applications/";
    path = QFileDialog::getOpenFileName( this,
                 tr("Select external application"), path,
                 tr("Application (*.app)") );
    if( path.count() == 0 ) return;
#endif
    m_externalApplicationName = path;
}

//Open one of the recent sessions
void MainWindow::openRecentSession(QString fileName)
{
    //Save actual session?
    if( ui->listWidgetSession->count() > 0 )
    {
        int ret = QMessageBox::warning( this, APPNAME, tr( "Do you like to save the session before loading?" ),
                                                       QMessageBox::Yes, QMessageBox::No, QMessageBox::Cancel );
        //Save
        if( ret == QMessageBox::Yes )
        {
            on_actionSaveSession_triggered();
            //Saving was aborted -> abort quit
            if( m_sessionFileName.count() == 0 )
            {
                return;
            }
        }
        //Cancel
        else if( ret == QMessageBox::Escape || ret == QMessageBox::Cancel )
        {
            return;
        }
    }

    if( !QFileInfo( fileName ).exists() )
    {
        m_pRecentFilesMenu->removeRecentFile( fileName );
        return;
    }

    m_inOpeningProcess = true;
    openSession( fileName );
    //Show last imported file
    showFileInEditor( m_pSessionReceipts.count() - 1 );
    m_sessionFileName = fileName;
    m_lastSessionFileName = fileName;
    m_inOpeningProcess = false;
    selectDebayerAlgorithm();
}

//Darktheme standard
void MainWindow::on_actionDarkThemeStandard_triggered(bool checked)
{
    if( checked ) CDarkStyle::assign();
}

//Darktheme by bouncyball
void MainWindow::on_actionDarkThemeModern_triggered(bool checked)
{
    if( checked ) DarkStyleModern::assign();
}

//Debayer algorithm selection per clip
void MainWindow::on_comboBoxDebayer_currentIndexChanged(int index)
{
    Q_UNUSED( index );
    selectDebayerAlgorithm();
}

//Select the debayer algorithm in dependency to playback and chosen playback setting, or clip setting
void MainWindow::selectDebayerAlgorithm()
{
    //Do nothing while preview pics are rendered when importing
    if( m_inOpeningProcess ) return;

    //If no playback active change debayer to receipt settings
    if( !ui->actionPlay->isChecked() )
    {
        switch( ui->comboBoxDebayer->currentIndex() )
        {
        case ReceiptSettings::None:
            setMlvUseNoneDebayer( m_pMlvObject );
            break;
        case ReceiptSettings::Simple:
            setMlvUseSimpleDebayer( m_pMlvObject );
            break;
        case ReceiptSettings::Bilinear:
            setMlvDontAlwaysUseAmaze( m_pMlvObject );
            break;
        case ReceiptSettings::LMMSE:
            setMlvUseLmmseDebayer( m_pMlvObject );
            break;
        case ReceiptSettings::IGV:
            setMlvUseIgvDebayer( m_pMlvObject );
            break;
        case ReceiptSettings::AMaZE:
            setMlvAlwaysUseAmaze( m_pMlvObject );
            break;
        default:
            break;
        }
        m_pChosenDebayer->setText( ui->comboBoxDebayer->currentText() );
        disableMlvCaching( m_pMlvObject );
    }
    //Else change debayer to the selected one from preview menu
    else
    {
        if( ui->actionUseNoneDebayer->isChecked() )
        {
            setMlvUseNoneDebayer( m_pMlvObject );
            disableMlvCaching( m_pMlvObject );
            m_pChosenDebayer->setText( tr( "None" ) );
        }
        else if( ui->actionUseSimpleDebayer->isChecked() )
        {
            setMlvUseSimpleDebayer( m_pMlvObject );
            disableMlvCaching( m_pMlvObject );
            m_pChosenDebayer->setText( tr( "Simple" ) );
        }
        else if( ui->actionUseBilinear->isChecked() )
        {
            setMlvDontAlwaysUseAmaze( m_pMlvObject );
            disableMlvCaching( m_pMlvObject );
            m_pChosenDebayer->setText( tr( "Bilinear" ) );
        }
        else if( ui->actionCaching->isChecked() )
        {
            setMlvAlwaysUseAmaze( m_pMlvObject );
            enableMlvCaching( m_pMlvObject );
            m_pChosenDebayer->setText( tr( "AMaZE" ) );
        }
        ///@todo: ADD HERE OTHER CACHED DEBAYERS! AND ADD SOME SPECIAL TRICK FOR CACHING
    }
    llrpResetFpmStatus(m_pMlvObject);
    llrpResetBpmStatus(m_pMlvObject);
    llrpComputeStripesOn(m_pMlvObject);
    m_frameChanged = true;
}<|MERGE_RESOLUTION|>--- conflicted
+++ resolved
@@ -2731,16 +2731,13 @@
 //Read all receipt elements from xml
 void MainWindow::readXmlElementsFromFile(QXmlStreamReader *Rxml, ReceiptSettings *receipt, int version)
 {
-<<<<<<< HEAD
     //Compatibility for Cam Matrix (files without the tag will disable it
     receipt->setCamMatrixUsed( false );
 
-    //Read tags
-=======
     //Compatibility for old saved dual iso projects
     receipt->setDualIsoForced( DISO_FORCED );
 
->>>>>>> 4a317907
+    //Read tags
     while( !Rxml->atEnd() && !Rxml->isEndElement() )
     {
         Rxml->readNext();
